<p align="center">
  <a href="https://ngrok.com">
    <img src="docs/assets/images/ngrok-blue-lrg.png" alt="ngrok Logo" width="500" url="https://ngrok.com" />
  </a>
  <a href="https://kubernetes.io/">
  <img src="docs/assets/images/Kubernetes-icon-color.svg.png" alt="Kubernetes logo" width="250" />
  </a>
</p>

<p align="center">
  <a href="https://github.com/ngrok/kubernetes-ingress-controller/actions?query=branch%3Amain+event%3Apush">
      <img src="https://github.com/ngrok/kubernetes-ingress-controller/actions/workflows/ci.yaml/badge.svg" alt="CI Status"/>
  </a>
  <!-- TODO: Add badges for things like docker build status, image pulls, helm build status, latest stable release version, etc -->
</p>
<p align="center">
  <a href="https://github.com/ngrok/kubernetes-ingress-controller/blob/master/LICENSE">
    <img src="https://img.shields.io/badge/License-MIT-blue.svg" alt="License"/>
  </a>
  <a href="#features-and-alpha-status">
    <img src="https://img.shields.io/badge/Status-Alpha-orange.svg" alt="Status"/>
  </a>
  <a href="https://ngrok.com/slack">
    <img src="https://img.shields.io/badge/Join%20Our%20Community-Slack-blue" alt="Slack"/>
  </a>
  <a href="https://twitter.com/intent/follow?screen_name=ngrokHQ">
    <img src="https://img.shields.io/twitter/follow/ngrokHQ.svg?style=social&label=Follow" alt="Twitter"/>
  </a>
</p>



# ngrok Ingress Controller

This is a general purpose [kubernetes ingress controller](https://kubernetes.io/docs/concepts/services-networking/ingress-controllers/) provides to workloads running in a kubernetes cluster with a public URL via [ngrok](https://ngrok.com/). It dynamically provisions and deprovisions multiple highly available ngrok [tunnels](https://ngrok.com/docs/secure-tunnels#labeled-tunnels) and [edges](https://ngrok.com/docs/secure-tunnels#integrating-with-cloud-edge) as ingress resources are created and deleted. Take a guided tour through the architecture [here](https://s.icepanel.io/tPjIPc8Ifg/kj7w).

<<<<<<< HEAD
## Features and Alpha Status

This project is currently in alpha status. It is not yet recommended for production use. The following features are currently supported:
* Create, update, and delete ingress objects and have their corresponding tunnels and edges to be updated in response.
* Install via Helm
* Supports multiple routes, BUT ONLY ONE host per ingress object at this time.
* MUST have a pro account to use this controller. The controller will not work with a free account right now as it requires the usage of ngrok Edges.

### Looking Forward

An official roadmap is coming soon. In the meantime, here are some of the features we are working on:
* Stability and HA testing and improvements. Especially during ingress updates, or controller rollouts.
* Support for multiple hosts per ingress object.
* Support for all of ngrok's Edge Modules such as [Oauth](https://ngrok.com/docs/api#api-edge-route-o-auth-module)
* Free tier support


## Documentation

[Documentation](./docs/README.md)
=======
## Documentation

[Documentation](./docs/README.md)

## Project Status: Alpha

This project is currently in alpha status as we continue testing and receiving feedback. The functionality and CRD contracts may change. It is currently used internally at ngrok for providing ingress to some of our production workloads.

>>>>>>> fb67e406

[ngrok-url]: https://ngrok.com
[ngrok-logo]: ./docs/images/ngrok-blue-lrg.png<|MERGE_RESOLUTION|>--- conflicted
+++ resolved
@@ -34,28 +34,6 @@
 
 This is a general purpose [kubernetes ingress controller](https://kubernetes.io/docs/concepts/services-networking/ingress-controllers/) provides to workloads running in a kubernetes cluster with a public URL via [ngrok](https://ngrok.com/). It dynamically provisions and deprovisions multiple highly available ngrok [tunnels](https://ngrok.com/docs/secure-tunnels#labeled-tunnels) and [edges](https://ngrok.com/docs/secure-tunnels#integrating-with-cloud-edge) as ingress resources are created and deleted. Take a guided tour through the architecture [here](https://s.icepanel.io/tPjIPc8Ifg/kj7w).
 
-<<<<<<< HEAD
-## Features and Alpha Status
-
-This project is currently in alpha status. It is not yet recommended for production use. The following features are currently supported:
-* Create, update, and delete ingress objects and have their corresponding tunnels and edges to be updated in response.
-* Install via Helm
-* Supports multiple routes, BUT ONLY ONE host per ingress object at this time.
-* MUST have a pro account to use this controller. The controller will not work with a free account right now as it requires the usage of ngrok Edges.
-
-### Looking Forward
-
-An official roadmap is coming soon. In the meantime, here are some of the features we are working on:
-* Stability and HA testing and improvements. Especially during ingress updates, or controller rollouts.
-* Support for multiple hosts per ingress object.
-* Support for all of ngrok's Edge Modules such as [Oauth](https://ngrok.com/docs/api#api-edge-route-o-auth-module)
-* Free tier support
-
-
-## Documentation
-
-[Documentation](./docs/README.md)
-=======
 ## Documentation
 
 [Documentation](./docs/README.md)
@@ -64,7 +42,6 @@
 
 This project is currently in alpha status as we continue testing and receiving feedback. The functionality and CRD contracts may change. It is currently used internally at ngrok for providing ingress to some of our production workloads.
 
->>>>>>> fb67e406
 
 [ngrok-url]: https://ngrok.com
 [ngrok-logo]: ./docs/images/ngrok-blue-lrg.png