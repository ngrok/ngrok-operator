--- conflicted
+++ resolved
@@ -53,73 +53,7 @@
 
 ## Documentation
 
-<<<<<<< HEAD
 [Documentation](./docs/index.md)
-=======
-<!-- TODO: https://ngrok.com/docs/ngrok-ingress-controller -->
-  <img src="./docs/images/Under-Construction-Sign.png" alt="Kubernetes logo" width="350" />
-
-
-## Local Development
-
-Ensure you have the following prerequisites installed:
-
-* [Go 1.19](https://go.dev/dl/)
-* [Helm](https://helm.sh/docs/intro/install/)
-* A k8s cluster is available via your kubectl client. This can be a remote cluster or a local cluster like [minikube](https://minikube.sigs.k8s.io/docs/start/)
-  * NOTE: Depending on your cluster, you may have to take additional steps to make the image available. For example with minikube, you may need to run `eval $(minikube docker-env)` to make the image available to the cluster.
-
-### Setup
-
-```sh
-export NGROK_API_KEY=<YOUR Secret API KEY>
-export NGROK_AUTHTOKEN=<YOUR Secret Auth Token>
-# kubectl can connect to your cluster and images built locally are available to the cluster
-kubectl create namespace ngrok-ingress-controller
-kubectl config set-context --current --namespace=ngrok-ingress-controller
-
-make deploy
-```
-
-### Auth and Credentials
-
-The controller needs access to your ngrok API key and Authtoken to be able to manage ingress to your services.
-
-The above quickstart section shows how you are able to pass these credentials in via environment variables. This is not recommended for production use as you often need to source control your helm values. Instead, we recommend you use a k8s secret to store your credentials and pass that name to the controller via helm values. It must be in the same namespace as the controller.
-
-Example:
-
-```yaml
-apiVersion: v1
-kind: Secret
-metadata:
-  name: ngrok-ingress-controller-credentials
-  namespace: ngrok-ingress-controller
-data:
-  API_KEY: "YOUR-API-KEY-BASE64"
-  AUTHTOKEN: "YOUR-AUTHTOKEN-BASE64"
-```
-
-Then when installing the controller via helm, you can pass the name of the secret to the controller via the `credentials.secret.name` helm value.
-
-```bash
-helm install ngrok-ingress-controller ngrok/kubernetes-ingress-controller \
-  --set credentials.secret.name=ngrok-ingress-controller-credentials
-```
-
-## Using the E2E Fixtures
-Several examples are provided in the [`e2e-fixtures` folder](./e2e-fixtures).  To use an example, make a copy of the included `EXAMPLE*config.yaml` in the same directory, like this:
-- `cp e2e-fixtures/hello-world-ingress/EXAMPLE-config.yaml e2e-fixtures/hello-world-ingress/config.yaml`
-- `cp e2e-fixtures/ingress-class/EXAMPLE-config-different.yaml e2e-fixtures/ingress-class/config-different.yaml`
-
-Then, you need to update the `value` field in that new file.
-
-You can then apply the given example via `kubectl apply -k e2e-fixtures/<example in question>`, i.e.
-`kubectl apply -k e2e-fixtures/hello-world-ingess`.
-
-## E2E Tests
->>>>>>> fbe7d0f1
-
 
 [ngrok-url]: https://ngrok.com
 [ngrok-logo]: ./docs/images/ngrok-blue-lrg.png