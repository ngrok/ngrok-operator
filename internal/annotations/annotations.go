/*
Copyright 2017 The Kubernetes Authors.

Licensed under the Apache License, Version 2.0 (the "License");
you may not use this file except in compliance with the License.
You may obtain a copy of the License at

    http://www.apache.org/licenses/LICENSE-2.0

Unless required by applicable law or agreed to in writing, software
distributed under the License is distributed on an "AS IS" BASIS,
WITHOUT WARRANTIES OR CONDITIONS OF ANY KIND, either express or implied.
See the License for the specific language governing permissions and
limitations under the License.
*/

package annotations

import (
	"github.com/imdario/mergo"
	ingressv1alpha1 "github.com/ngrok/kubernetes-ingress-controller/api/v1alpha1"
	"github.com/ngrok/kubernetes-ingress-controller/internal/annotations/compression"
	"github.com/ngrok/kubernetes-ingress-controller/internal/annotations/headers"
	"github.com/ngrok/kubernetes-ingress-controller/internal/annotations/ip_policies"
	"github.com/ngrok/kubernetes-ingress-controller/internal/annotations/parser"
<<<<<<< HEAD
	"github.com/ngrok/kubernetes-ingress-controller/internal/annotations/webhook_verification"
=======
	"github.com/ngrok/kubernetes-ingress-controller/internal/annotations/tls"
>>>>>>> 08e10009
	"github.com/ngrok/kubernetes-ingress-controller/internal/errors"
	networking "k8s.io/api/networking/v1"
	"k8s.io/klog/v2"
)

// DeniedKeyName name of the key that contains the reason to deny a location
const DeniedKeyName = "Denied"

type RouteModules struct {
<<<<<<< HEAD
	Compression         *ingressv1alpha1.EndpointCompression
	Headers             *ingressv1alpha1.EndpointHeaders
	IPRestriction       *ingressv1alpha1.EndpointIPPolicy
	WebhookVerification *ingressv1alpha1.EndpointWebhookVerification
=======
	Compression    *ingressv1alpha1.EndpointCompression
	Headers        *ingressv1alpha1.EndpointHeaders
	IPRestriction  *ingressv1alpha1.EndpointIPPolicy
	TLSTermination *ingressv1alpha1.EndpointTLSTerminationAtEdge
>>>>>>> 08e10009
}

type Extractor struct {
	annotations map[string]parser.IngressAnnotation
}

func NewAnnotationsExtractor() Extractor {
	return Extractor{
		annotations: map[string]parser.IngressAnnotation{
<<<<<<< HEAD
			"Compression":         compression.NewParser(),
			"Headers":             headers.NewParser(),
			"IPRestriction":       ip_policies.NewParser(),
			"WebhookVerification": webhook_verification.NewParser(),
=======
			"Compression":    compression.NewParser(),
			"Headers":        headers.NewParser(),
			"IPRestriction":  ip_policies.NewParser(),
			"TLSTermination": tls.NewParser(),
>>>>>>> 08e10009
		},
	}
}

// Extract extracts the annotations from an Ingress
func (e Extractor) Extract(ing *networking.Ingress) *RouteModules {
	pia := &RouteModules{}

	data := make(map[string]interface{})
	for name, annotationParser := range e.annotations {
		val, err := annotationParser.Parse(ing)
		klog.V(5).InfoS("Parsing Ingress annotation", "name", name, "ingress", klog.KObj(ing), "value", val)
		if err != nil {
			if errors.IsMissingAnnotations(err) {
				continue
			}

			if !errors.IsLocationDenied(err) {
				continue
			}

			_, alreadyDenied := data[DeniedKeyName]
			if !alreadyDenied {
				errString := err.Error()
				data[DeniedKeyName] = &errString
				klog.ErrorS(err, "error reading Ingress annotation", "name", name, "ingress", klog.KObj(ing))
				continue
			}

			klog.V(5).ErrorS(err, "error reading Ingress annotation", "name", name, "ingress", klog.KObj(ing))
		}

		if val != nil {
			data[name] = val
		}
	}

	err := mergo.MapWithOverwrite(pia, data)
	if err != nil {
		klog.ErrorS(err, "unexpected error merging extracted annotations")
	}

	return pia
}<|MERGE_RESOLUTION|>--- conflicted
+++ resolved
@@ -23,11 +23,8 @@
 	"github.com/ngrok/kubernetes-ingress-controller/internal/annotations/headers"
 	"github.com/ngrok/kubernetes-ingress-controller/internal/annotations/ip_policies"
 	"github.com/ngrok/kubernetes-ingress-controller/internal/annotations/parser"
-<<<<<<< HEAD
+	"github.com/ngrok/kubernetes-ingress-controller/internal/annotations/tls"
 	"github.com/ngrok/kubernetes-ingress-controller/internal/annotations/webhook_verification"
-=======
-	"github.com/ngrok/kubernetes-ingress-controller/internal/annotations/tls"
->>>>>>> 08e10009
 	"github.com/ngrok/kubernetes-ingress-controller/internal/errors"
 	networking "k8s.io/api/networking/v1"
 	"k8s.io/klog/v2"
@@ -37,17 +34,11 @@
 const DeniedKeyName = "Denied"
 
 type RouteModules struct {
-<<<<<<< HEAD
 	Compression         *ingressv1alpha1.EndpointCompression
 	Headers             *ingressv1alpha1.EndpointHeaders
 	IPRestriction       *ingressv1alpha1.EndpointIPPolicy
+	TLSTermination      *ingressv1alpha1.EndpointTLSTerminationAtEdge
 	WebhookVerification *ingressv1alpha1.EndpointWebhookVerification
-=======
-	Compression    *ingressv1alpha1.EndpointCompression
-	Headers        *ingressv1alpha1.EndpointHeaders
-	IPRestriction  *ingressv1alpha1.EndpointIPPolicy
-	TLSTermination *ingressv1alpha1.EndpointTLSTerminationAtEdge
->>>>>>> 08e10009
 }
 
 type Extractor struct {
@@ -57,17 +48,11 @@
 func NewAnnotationsExtractor() Extractor {
 	return Extractor{
 		annotations: map[string]parser.IngressAnnotation{
-<<<<<<< HEAD
 			"Compression":         compression.NewParser(),
 			"Headers":             headers.NewParser(),
 			"IPRestriction":       ip_policies.NewParser(),
+			"TLSTermination":      tls.NewParser(),
 			"WebhookVerification": webhook_verification.NewParser(),
-=======
-			"Compression":    compression.NewParser(),
-			"Headers":        headers.NewParser(),
-			"IPRestriction":  ip_policies.NewParser(),
-			"TLSTermination": tls.NewParser(),
->>>>>>> 08e10009
 		},
 	}
 }
