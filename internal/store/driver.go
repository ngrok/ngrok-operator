package store

import (
	"cmp"
	"context"
	"encoding/json"
	"fmt"
	"reflect"
	"strconv"
	"strings"
	"sync"

	"github.com/go-logr/logr"
	"golang.org/x/exp/slices"
	corev1 "k8s.io/api/core/v1"
	netv1 "k8s.io/api/networking/v1"
	"k8s.io/apimachinery/pkg/runtime"
	"k8s.io/apimachinery/pkg/types"
	"k8s.io/utils/ptr"
	"sigs.k8s.io/controller-runtime/pkg/client"
	gatewayv1 "sigs.k8s.io/gateway-api/apis/v1"

	ingressv1alpha1 "github.com/ngrok/kubernetes-ingress-controller/api/ingress/v1alpha1"
	ngrokv1alpha1 "github.com/ngrok/kubernetes-ingress-controller/api/ngrok/v1alpha1"

	"github.com/ngrok/kubernetes-ingress-controller/internal/annotations"
	"github.com/ngrok/kubernetes-ingress-controller/internal/errors"
	"github.com/ngrok/kubernetes-ingress-controller/internal/util"
	metav1 "k8s.io/apimachinery/pkg/apis/meta/v1"
)

<<<<<<< HEAD
=======
const clusterDomain = "svc.cluster.local" // TODO: We can technically figure this out by looking at things like our resolv.conf or we can just take this as a helm option

var domainNameForResourceNameReplacer = strings.NewReplacer(
	".", "-", // replace dots with dashes
	"*", "wildcard", // replace wildcard with the literal "wildcard"
)

>>>>>>> bdd36272
const (
	labelControllerNamespace = "k8s.ngrok.com/controller-namespace"
	labelControllerName      = "k8s.ngrok.com/controller-name"
	labelNamespace           = "k8s.ngrok.com/namespace"
	labelServiceUID          = "k8s.ngrok.com/service-uid"
	labelService             = "k8s.ngrok.com/service"
	labelPort                = "k8s.ngrok.com/port"
)

// Driver maintains the store of information, can derive new information from the store, and can
// synchronize the desired state of the store to the actual state of the cluster.
type Driver struct {
	store Storer

<<<<<<< HEAD
	cacheStores    CacheStores
	log            logr.Logger
	scheme         *runtime.Scheme
	customMetadata string
	managerName    types.NamespacedName
	clusterDomain  string
=======
	cacheStores     CacheStores
	log             logr.Logger
	scheme          *runtime.Scheme
	ingressMetadata string
	gatewayMetadata string
	managerName     types.NamespacedName
>>>>>>> bdd36272

	syncMu              sync.Mutex
	syncRunning         bool
	syncFullCh          chan error
	syncPartialCh       chan error
	syncAllowConcurrent bool

	gatewayEnabled bool
}

// NewDriver creates a new driver with a basic logger and cache store setup
<<<<<<< HEAD
func NewDriver(logger logr.Logger, scheme *runtime.Scheme, controllerName string, clusterDomain string, managerName types.NamespacedName) *Driver {
	cacheStores := NewCacheStores(logger)
	s := New(cacheStores, controllerName, logger)
	return &Driver{
		store:         s,
		cacheStores:   cacheStores,
		log:           logger,
		scheme:        scheme,
		managerName:   managerName,
		clusterDomain: clusterDomain,
=======
func NewDriver(logger logr.Logger, scheme *runtime.Scheme, controllerName string, managerName types.NamespacedName, gatewayEnabled bool) *Driver {
	cacheStores := NewCacheStores(logger)
	s := New(cacheStores, controllerName, logger)
	return &Driver{
		store:          s,
		cacheStores:    cacheStores,
		log:            logger,
		scheme:         scheme,
		managerName:    managerName,
		gatewayEnabled: gatewayEnabled,
>>>>>>> bdd36272
	}
}

// WithMetaData allows you to pass in custom metadata to be added to all resources created by the controller
func (d *Driver) WithMetaData(customMetadata map[string]string) *Driver {
	ingressMetadata, err := d.setMetadataOwner("kubernetes-ingress-controller", customMetadata)
	if err != nil {
		d.log.Error(err, "error marshalling custom metadata", "customMetadata", d.ingressMetadata)
		return d
	}
	d.ingressMetadata = ingressMetadata

	if d.gatewayEnabled {
		gatewayMetadata, err := d.setMetadataOwner("kubernetes-gateway-api", customMetadata)
		if err != nil {
			d.log.Error(err, "error marshalling custom metadata", "customMetadata", d.gatewayMetadata)
			return d
		}
		d.gatewayMetadata = gatewayMetadata

	}
	return d
}

func (d *Driver) setMetadataOwner(owner string, customMetadata map[string]string) (string, error) {
	metaData := make(map[string]string)
	for k, v := range customMetadata {
		metaData[k] = v
	}
	if _, ok := metaData["owned-by"]; !ok {
		metaData["owned-by"] = owner
	}
	jsonString, err := json.Marshal(metaData)
	if err != nil {
		return "", err
	}

	return string(jsonString), nil
}

func listObjectsForType(ctx context.Context, client client.Reader, v interface{}) ([]client.Object, error) {
	switch v.(type) {

	// ----------------------------------------------------------------------------
	// Kubernetes Core API Support
	// ----------------------------------------------------------------------------
	case *corev1.Service:
		services := &corev1.ServiceList{}
		err := client.List(ctx, services)
		return util.ToClientObjects(services.Items), err
	case *corev1.Secret:
		secrets := &corev1.SecretList{}
		err := client.List(ctx, secrets)
		return util.ToClientObjects(secrets.Items), err
	case *netv1.Ingress:
		ingresses := &netv1.IngressList{}
		err := client.List(ctx, ingresses)
		return util.ToClientObjects(ingresses.Items), err
	case *netv1.IngressClass:
		ingressClasses := &netv1.IngressClassList{}
		err := client.List(ctx, ingressClasses)
		return util.ToClientObjects(ingressClasses.Items), err

	// ----------------------------------------------------------------------------
	// Kubernetes Gateway API Support
	// ----------------------------------------------------------------------------
	case *gatewayv1.GatewayClass:
		gatewayClasses := &gatewayv1.GatewayClassList{}
		err := client.List(ctx, gatewayClasses)
		return util.ToClientObjects(gatewayClasses.Items), err
	case *gatewayv1.Gateway:
		gateways := &gatewayv1.GatewayList{}
		err := client.List(ctx, gateways)
		return util.ToClientObjects(gateways.Items), err
	case *gatewayv1.HTTPRoute:
		httproutes := &gatewayv1.HTTPRouteList{}
		err := client.List(ctx, httproutes)
		return util.ToClientObjects(httproutes.Items), err

	// ----------------------------------------------------------------------------
	// Ngrok API Support
	// ----------------------------------------------------------------------------
	case *ingressv1alpha1.Domain:
		domains := &ingressv1alpha1.DomainList{}
		err := client.List(ctx, domains)
		return util.ToClientObjects(domains.Items), err
	case *ingressv1alpha1.HTTPSEdge:
		edges := &ingressv1alpha1.HTTPSEdgeList{}
		err := client.List(ctx, edges)
		return util.ToClientObjects(edges.Items), err
	case *ingressv1alpha1.Tunnel:
		tunnels := &ingressv1alpha1.TunnelList{}
		err := client.List(ctx, tunnels)
		return util.ToClientObjects(tunnels.Items), err
	case *ingressv1alpha1.NgrokModuleSet:
		modules := &ingressv1alpha1.NgrokModuleSetList{}
		err := client.List(ctx, modules)
		return util.ToClientObjects(modules.Items), err
	case *ngrokv1alpha1.NgrokTrafficPolicy:
		policies := &ngrokv1alpha1.NgrokTrafficPolicyList{}
		err := client.List(ctx, policies)
		return util.ToClientObjects(policies.Items), err
	}
	return nil, fmt.Errorf("unsupported type %T", v)
}

// Seed fetches all the upfront information the driver needs to operate
// It needs to be seeded fully before it can be used to make calculations otherwise
// each calculation will be based on an incomplete state of the world. It currently relies on:
// - Ingresses
// - IngressClasses
// - Gateways
// - HTTPRoutes
// - Services
// - Secrets
// - Domains
// - Edges
// When the sync method becomes a background process, this likely won't be needed anymore
func (d *Driver) Seed(ctx context.Context, c client.Reader) error {
	typesToSeed := []interface{}{
		&netv1.Ingress{},
		&netv1.IngressClass{},
		&corev1.Service{},
		&ingressv1alpha1.Domain{},
		&ingressv1alpha1.HTTPSEdge{},
		&ingressv1alpha1.Tunnel{},
	}

	if d.gatewayEnabled {
		typesToSeed = append(typesToSeed,
			&gatewayv1.Gateway{},
			&gatewayv1.HTTPRoute{},
		)
	}

	for _, v := range typesToSeed {
		objects, err := listObjectsForType(ctx, c, v)
		if err != nil {
			return err
		}

		for _, obj := range objects {
			if err := d.store.Update(obj); err != nil {
				return err
			}
		}
	}
	return nil
}

func (d *Driver) PrintState(setupLog logr.Logger) {
	ings := d.store.ListNgrokIngressesV1()
	for _, ing := range ings {
		setupLog.Info("found matching ingress", "ingress-name", ing.Name, "ingress-namespace", ing.Namespace)
	}

	// Helpful debug information if someone doesn't have their ingress class set up correctly.
	if len(ings) == 0 {
		ingresses := d.store.ListIngressesV1()
		ngrokIngresses := d.store.ListNgrokIngressesV1()
		ingressClasses := d.store.ListIngressClassesV1()
		ngrokIngressClasses := d.store.ListNgrokIngressClassesV1()
		setupLog.Info("no matching ingresses found",
			"all ingresses", ingresses,
			"all ngrok ingresses", ngrokIngresses,
			"all ingress classes", ingressClasses,
			"all ngrok ingress classes", ngrokIngressClasses,
		)
	}
}

func (d *Driver) UpdateIngress(ingress *netv1.Ingress) (*netv1.Ingress, error) {
	if err := d.store.Update(ingress); err != nil {
		return nil, err
	}
	return d.store.GetNgrokIngressV1(ingress.Name, ingress.Namespace)
}

func (d *Driver) UpdateGateway(gateway *gatewayv1.Gateway) (*gatewayv1.Gateway, error) {
	if err := d.store.Update(gateway); err != nil {
		return nil, err
	}
	return d.store.GetGateway(gateway.Name, gateway.Namespace)
}

func (d *Driver) UpdateHTTPRoute(httproute *gatewayv1.HTTPRoute) (*gatewayv1.HTTPRoute, error) {
	if err := d.store.Update(httproute); err != nil {
		return nil, err
	}
	return d.store.GetHTTPRoute(httproute.Name, httproute.Namespace)
}

func (d *Driver) DeleteIngress(ingress *netv1.Ingress) error {
	return d.store.Delete(ingress)
}

func (d *Driver) DeleteGateway(gateway *gatewayv1.Gateway) error {
	return d.store.Delete(gateway)
}

func (d *Driver) DeleteHTTPRoute(httproute *gatewayv1.HTTPRoute) error {
	return d.store.Delete(httproute)
}

// Delete an ingress object given the NamespacedName
// Takes a namespacedName string as a parameter and
// deletes the ingress object from the cacheStores map
func (d *Driver) DeleteNamedIngress(n types.NamespacedName) error {
	ingress := &netv1.Ingress{}
	// set NamespacedName on the ingress object
	ingress.SetNamespace(n.Namespace)
	ingress.SetName(n.Name)
	return d.cacheStores.Delete(ingress)
}

func (d *Driver) DeleteNamedGateway(n types.NamespacedName) error {
	gtw := &gatewayv1.Gateway{}
	// set NamespacedName on the gateway object
	gtw.SetNamespace(n.Namespace)
	gtw.SetName(n.Name)
	return d.cacheStores.Delete(gtw)
}

func (d *Driver) DeleteNamedHTTPRoute(n types.NamespacedName) error {
	httproute := &gatewayv1.HTTPRoute{}
	// set NamespacedName on the httproute object
	httproute.SetNamespace(n.Namespace)
	httproute.SetName(n.Name)
	return d.cacheStores.Delete(httproute)
}

// syncStart will:
//   - let the first caller proceed, indicated by returning true
//   - while the first one is running any subsequent calls will be batched to the last call
//   - the callers between first and last will be assumed "success" and wait will return nil
//   - the last one will return an error, which will retrigger reconciliation
func (d *Driver) syncStart(partial bool) (bool, func(ctx context.Context) error) {
	d.log.Info("sync start")
	d.syncMu.Lock()
	defer d.syncMu.Unlock()

	if !d.syncRunning {
		// not running, we can take action
		d.syncRunning = true
		return true, nil
	}

	// already running, overtake any other waiters
	if d.syncFullCh != nil {
		if partial {
			// a full sync is already waiting, ignore non-full ones
			return false, func(ctx context.Context) error {
				return nil
			}
		}
		close(d.syncFullCh)
		d.syncFullCh = nil
	}
	if d.syncPartialCh != nil {
		close(d.syncPartialCh)
		d.syncPartialCh = nil
	}

	// put yourself in waiting position
	ch := make(chan error, 1)
	if partial {
		d.syncPartialCh = ch
	} else {
		d.syncFullCh = ch
	}

	return false, func(ctx context.Context) error {
		select {
		case err := <-ch:
			d.log.Info("sync done", "err", err)
			return err
		case <-ctx.Done():
			return ctx.Err()
		}
	}
}

var errSyncDone = errors.New("sync done")

func (d *Driver) syncDone() {
	d.log.Info("sync done")
	d.syncMu.Lock()
	defer d.syncMu.Unlock()

	if d.syncFullCh != nil {
		d.syncFullCh <- errSyncDone
		close(d.syncFullCh)
		d.syncFullCh = nil
	}
	if d.syncPartialCh != nil {
		d.syncPartialCh <- errSyncDone
		close(d.syncPartialCh)
		d.syncPartialCh = nil
	}
	d.syncRunning = false
}

// Sync calculates what the desired state for each of our CRDs should be based on the ingresses and other
// objects in the store. It then compares that to the actual state of the cluster and updates the cluster
func (d *Driver) Sync(ctx context.Context, c client.Client) error {
	// This function gets called a lot in the current architecture. At the end it also syncs
	// resources which in turn triggers more reconcile events. Its all eventually consistent, but
	// its noisy and can make us hit ngrok api limits. We should probably just change this to be
	// a periodic sync instead of a sync on every reconcile event, but for now this debouncer
	// keeps it in check and syncs in batches
	if !d.syncAllowConcurrent {
		if proceed, wait := d.syncStart(false); proceed {
			defer d.syncDone()
		} else {
			return wait(ctx)
		}
	}

	d.log.Info("syncing driver state!!")
	desiredDomains, desiredIngressDomains, desiredGatewayDomainMap := d.calculateDomains()
	desiredEdges := d.calculateHTTPSEdges(&desiredIngressDomains, desiredGatewayDomainMap)
	desiredTunnels := d.calculateTunnels()

	currDomains := &ingressv1alpha1.DomainList{}
	currEdges := &ingressv1alpha1.HTTPSEdgeList{}
	currTunnels := &ingressv1alpha1.TunnelList{}

	if err := c.List(ctx, currDomains); err != nil {
		d.log.Error(err, "error listing domains")
		return err
	}
	if err := c.List(ctx, currEdges, client.MatchingLabels{
		labelControllerNamespace: d.managerName.Namespace,
		labelControllerName:      d.managerName.Name,
	}); err != nil {
		d.log.Error(err, "error listing edges")
		return err
	}
	if err := c.List(ctx, currTunnels, client.MatchingLabels{
		labelControllerNamespace: d.managerName.Namespace,
		labelControllerName:      d.managerName.Name,
	}); err != nil {
		d.log.Error(err, "error listing tunnels")
		return err
	}

	if err := d.applyDomains(ctx, c, desiredDomains, currDomains.Items); err != nil {
		return err
	}

	if err := d.applyHTTPSEdges(ctx, c, desiredEdges, currEdges.Items); err != nil {
		return err
	}

	if err := d.applyTunnels(ctx, c, desiredTunnels, currTunnels.Items); err != nil {
		return err
	}

	if err := d.updateIngressStatuses(ctx, c); err != nil {
		return err
	}

	// UpdateGatewayStatuses
	//if err := d.updateGatewayStatuses(ctx, c); err != nil {
	//	return err
	//}

	// UpdateHTTPRouteStatuses
	//if err := d.updateHTTPRouteStatuses(ctx, c); err != nil {
	//	return err
	//}

	return nil
}

func (d *Driver) SyncEdges(ctx context.Context, c client.Client) error {
	if !d.syncAllowConcurrent {
		if proceed, wait := d.syncStart(true); proceed {
			defer d.syncDone()
		} else {
			return wait(ctx)
		}
	}

	d.log.Info("syncing edges state!!")
	_, desiredIngressDomains, desiredGatewayDomainMap := d.calculateDomains()

	desiredEdges := d.calculateHTTPSEdges(&desiredIngressDomains, desiredGatewayDomainMap)
	currEdges := &ingressv1alpha1.HTTPSEdgeList{}
	if err := c.List(ctx, currEdges, client.MatchingLabels{
		labelControllerNamespace: d.managerName.Namespace,
		labelControllerName:      d.managerName.Name,
	}); err != nil {
		d.log.Error(err, "error listing edges")
		return err
	}

	if err := d.applyHTTPSEdges(ctx, c, desiredEdges, currEdges.Items); err != nil {
		return err
	}

	return nil
}

func (d *Driver) applyDomains(ctx context.Context, c client.Client, desiredDomains, currentDomains []ingressv1alpha1.Domain) error {
	for _, desiredDomain := range desiredDomains {
		found := false
		for _, currDomain := range currentDomains {
			if desiredDomain.Name == currDomain.Name && desiredDomain.Namespace == currDomain.Namespace {
				// It matches so lets update it if anything is different
				if !reflect.DeepEqual(desiredDomain.Spec, currDomain.Spec) {
					currDomain.Spec = desiredDomain.Spec
					if err := c.Update(ctx, &currDomain); err != nil {
						d.log.Error(err, "error updating domain", "domain", desiredDomain)
						return err
					}
				}
				found = true
				break
			}
		}
		if !found {
			if err := c.Create(ctx, &desiredDomain); err != nil {
				d.log.Error(err, "error creating domain", "domain", desiredDomain)
				return err
			}
		}
	}

	// Don't delete domains to prevent accidentally de-registering them and making people re-do DNS

	return nil
}

func (d *Driver) applyHTTPSEdges(ctx context.Context, c client.Client, desiredEdges map[string]ingressv1alpha1.HTTPSEdge, currentEdges []ingressv1alpha1.HTTPSEdge) error {
	// update or delete edge we don't need anymore
	for _, currEdge := range currentEdges {
		hostports := currEdge.Spec.Hostports

		// If one of the controller-owned edges has more than one hostport, log an error and skip it
		// because we can't determine what to do with it.
		if len(hostports) != 1 {
			d.log.Error(nil, "Existing owned edge has more than 1 hostport", "edge", currEdge, "hostports", hostports)
			continue
		}

		// ngrok only supports https on port 443 and all domains are on port 443
		// so we can safely trim the port from the hostport to get the domain
		domain := strings.TrimSuffix(hostports[0], ":443")

		if desiredEdge, ok := desiredEdges[domain]; ok {
			needsUpdate := false

			if !reflect.DeepEqual(desiredEdge.Spec, currEdge.Spec) {
				currEdge.Spec = desiredEdge.Spec
				needsUpdate = true
			}

			if needsUpdate {
				if err := c.Update(ctx, &currEdge); err != nil {
					d.log.Error(err, "error updating edge", "desiredEdge", desiredEdge, "currEdge", currEdge)
					return err
				}
			}

			// matched and updated the edge, no longer desired
			delete(desiredEdges, domain)
		} else {
			if err := c.Delete(ctx, &currEdge); client.IgnoreNotFound(err) != nil {
				d.log.Error(err, "error deleting edge", "edge", currEdge)
				return err
			}
		}
	}

	// the set of desired edges now only contains new edges, create them
	for _, edge := range desiredEdges {
		if err := c.Create(ctx, &edge); err != nil {
			d.log.Error(err, "error creating edge", "edge", edge)
			return err
		}
	}

	return nil
}

func (d *Driver) applyTunnels(ctx context.Context, c client.Client, desiredTunnels map[tunnelKey]ingressv1alpha1.Tunnel, currentTunnels []ingressv1alpha1.Tunnel) error {
	// update or delete tunnels we don't need anymore
	for _, currTunnel := range currentTunnels {
		// extract tunnel key
		tkey := d.tunnelKeyFromTunnel(currTunnel)

		// check if new state still needs this tunnel
		if desiredTunnel, ok := desiredTunnels[tkey]; ok {
			needsUpdate := false

			// compare/update owner references
			if !slices.Equal(desiredTunnel.OwnerReferences, currTunnel.OwnerReferences) {
				needsUpdate = true
				currTunnel.OwnerReferences = desiredTunnel.OwnerReferences
			}

			// compare/update desired tunnel spec
			if !reflect.DeepEqual(desiredTunnel.Spec, currTunnel.Spec) {
				needsUpdate = true
				currTunnel.Spec = desiredTunnel.Spec
			}

			if needsUpdate {
				if err := c.Update(ctx, &currTunnel); err != nil {
					d.log.Error(err, "error updating tunnel", "tunnel", desiredTunnel)
					return err
				}
			}

			// matched and updated the tunnel, no longer desired
			delete(desiredTunnels, tkey)
		} else {
			// no longer needed, delete it
			if err := c.Delete(ctx, &currTunnel); client.IgnoreNotFound(err) != nil {
				d.log.Error(err, "error deleting tunnel", "tunnel", currTunnel)
				return err
			}
		}
	}

	// the set of desired tunnels now only contains new tunnels, create them
	for _, tunnel := range desiredTunnels {
		if err := c.Create(ctx, &tunnel); err != nil {
			d.log.Error(err, "error creating tunnel", "tunnel", tunnel)
			return err
		}
	}

	return nil
}

func (d *Driver) updateIngressStatuses(ctx context.Context, c client.Client) error {
	ingresses := d.store.ListNgrokIngressesV1()
	for _, ingress := range ingresses {
		newLBIPStatus := d.calculateIngressLoadBalancerIPStatus(ingress, c)
		if !reflect.DeepEqual(ingress.Status.LoadBalancer.Ingress, newLBIPStatus) {
			ingress.Status.LoadBalancer.Ingress = newLBIPStatus
			if err := c.Status().Update(ctx, ingress); err != nil {
				d.log.Error(err, "error updating ingress status", "ingress", ingress)
				return err
			}
		}
	}
	return nil
}

func (d *Driver) calculateDomains() ([]ingressv1alpha1.Domain, []ingressv1alpha1.Domain, map[string]ingressv1alpha1.Domain) {
	var domains, ingressDomains []ingressv1alpha1.Domain
	ingressDomainMap := d.calculateDomainsFromIngress()

	ingressDomains = make([]ingressv1alpha1.Domain, 0, len(ingressDomainMap))
	for _, domain := range ingressDomainMap {
		ingressDomains = append(ingressDomains, domain)
		domains = append(domains, domain)
	}

	var gatewayDomainMap map[string]ingressv1alpha1.Domain
	if d.gatewayEnabled {
		gatewayDomainMap = d.calculateDomainsFromGateway(ingressDomainMap)
		for _, domain := range gatewayDomainMap {
			domains = append(domains, domain)
		}
	}

	return domains, ingressDomains, gatewayDomainMap
}

func (d *Driver) calculateDomainsFromIngress() map[string]ingressv1alpha1.Domain {
	domainMap := make(map[string]ingressv1alpha1.Domain)

	ingresses := d.store.ListNgrokIngressesV1()
	for _, ingress := range ingresses {
		for _, rule := range ingress.Spec.Rules {
			if rule.Host == "" {
				continue
			}

			domain := ingressv1alpha1.Domain{
				ObjectMeta: metav1.ObjectMeta{
					Name:      domainNameForResourceNameReplacer.Replace(rule.Host),
					Namespace: ingress.Namespace,
				},
				Spec: ingressv1alpha1.DomainSpec{
					Domain: rule.Host,
				},
			}
			domain.Spec.Metadata = d.ingressMetadata
			domainMap[rule.Host] = domain
		}
	}

	return domainMap
}

func (d *Driver) calculateDomainsFromGateway(ingressDomains map[string]ingressv1alpha1.Domain) map[string]ingressv1alpha1.Domain {
	domainMap := make(map[string]ingressv1alpha1.Domain)

	gateways := d.store.ListGateways()
	for _, gw := range gateways {
		for _, listener := range gw.Spec.Listeners {
			if listener.Hostname == nil {
				continue
			}
			domainName := string(*listener.Hostname)
			if _, hasVal := ingressDomains[domainName]; hasVal {
				// TODO update gateway status
				// also add error to error page
				continue
			}
			domain := ingressv1alpha1.Domain{
				ObjectMeta: metav1.ObjectMeta{
					Name:      domainNameForResourceNameReplacer.Replace(domainName),
					Namespace: gw.Namespace,
				},
				Spec: ingressv1alpha1.DomainSpec{
					Domain: domainName,
				},
			}
			domain.Spec.Metadata = d.gatewayMetadata
			domainMap[domainName] = domain
		}
	}

	return domainMap
}

// Given an ingress, it will resolve any ngrok modulesets defined on the ingress to the
// CRDs and then will merge them in to a single moduleset
func (d *Driver) getNgrokModuleSetForIngress(ing *netv1.Ingress) (*ingressv1alpha1.NgrokModuleSet, error) {
	computedModSet := &ingressv1alpha1.NgrokModuleSet{}

	modules, err := annotations.ExtractNgrokModuleSetsFromAnnotations(ing)
	if err != nil {
		if errors.IsMissingAnnotations(err) {
			return computedModSet, nil
		}
		return computedModSet, err
	}

	for _, module := range modules {
		resolvedMod, err := d.store.GetNgrokModuleSetV1(module, ing.Namespace)
		if err != nil {
			return computedModSet, err
		}
		computedModSet.Merge(resolvedMod)
	}

	return computedModSet, nil
}

func (d *Driver) getNgrokTrafficPolicyForIngress(ing *netv1.Ingress) (*ngrokv1alpha1.NgrokTrafficPolicy, error) {
	policy, err := annotations.ExtractNgrokTrafficPolicyFromAnnotations(ing)
	if err != nil {
		if errors.IsMissingAnnotations(err) {
			return nil, nil
		}
		return nil, err
	}

	return d.store.GetNgrokTrafficPolicyV1(policy, ing.Namespace)
}

func (d *Driver) calculateHTTPSEdges(ingressDomains *[]ingressv1alpha1.Domain, gatewayDomainMap map[string]ingressv1alpha1.Domain) map[string]ingressv1alpha1.HTTPSEdge {
	edgeMap := make(map[string]ingressv1alpha1.HTTPSEdge, len(*ingressDomains))
	for _, domain := range *ingressDomains {
		edge := ingressv1alpha1.HTTPSEdge{
			ObjectMeta: metav1.ObjectMeta{
				GenerateName: domain.Name + "-",
				Namespace:    domain.Namespace,
				Labels:       d.edgeLabels(),
			},
			Spec: ingressv1alpha1.HTTPSEdgeSpec{
				Hostports: []string{domain.Spec.Domain + ":443"},
			},
		}
		edge.Spec.Metadata = d.ingressMetadata
		edgeMap[domain.Spec.Domain] = edge
	}
	d.calculateHTTPSEdgesFromIngress(edgeMap)

	if d.gatewayEnabled {
		gatewayEdgeMap := make(map[string]ingressv1alpha1.HTTPSEdge)
		httproutes := d.store.ListHTTPRoutes()
		gateways := d.store.ListGateways()
		for _, gtw := range gateways {
			gatewayDomains := make(map[string]string)
			for _, listener := range gtw.Spec.Listeners {
				if listener.Hostname == nil {
					continue
				}
				if listener.Protocol != gatewayv1.HTTPSProtocolType || int(listener.Port) != 443 {
					continue
				}
				if _, hasDomain := gatewayDomainMap[string(*listener.Hostname)]; !hasDomain {
					continue
				}
				gatewayDomains[string(*listener.Hostname)] = string(*listener.Hostname)
			}
			if len(gatewayDomains) == 0 {
				d.log.Info("no usable domains in gateway, may be missing https listener", "gateway", gtw.Name)
				continue
			}
			for _, httproute := range httproutes {
				var routeDomains []string
				for _, parent := range httproute.Spec.ParentRefs {
					if string(parent.Name) != gtw.Name {
						continue
					}
					var domainOverlap []string
					for _, hostname := range httproute.Spec.Hostnames {
						domain := string(hostname)
						if _, hasDomain := gatewayDomains[domain]; hasDomain {
							domainOverlap = append(domainOverlap, domain)
						}
					}
					if len(domainOverlap) == 0 {
						// no hostnames overlap with gateway
						continue
					}
					routeDomains = append(routeDomains, domainOverlap...)
				}
				if len(routeDomains) == 0 {
					// no usable domains in route
					continue
				}
				var hostPorts []string

				for _, domain := range routeDomains {
					hostPorts = append(hostPorts, domain+":443")
				}
				edge := ingressv1alpha1.HTTPSEdge{
					ObjectMeta: metav1.ObjectMeta{
						GenerateName: httproute.Name + "-",
						Namespace:    httproute.Namespace,
						Labels:       d.edgeLabels(),
					},
					Spec: ingressv1alpha1.HTTPSEdgeSpec{
						Hostports: hostPorts,
					},
				}
				edge.Spec.Metadata = d.gatewayMetadata
				gatewayEdgeMap[routeDomains[0]] = edge

			}
		}
		d.calculateHTTPSEdgesFromGateway(gatewayEdgeMap)

		// merge edge maps
		for k, v := range gatewayEdgeMap {
			edgeMap[k] = v
		}
	}

	return edgeMap
}

func (d *Driver) calculateHTTPSEdgesFromIngress(edgeMap map[string]ingressv1alpha1.HTTPSEdge) {
	ingresses := d.store.ListNgrokIngressesV1()
	for _, ingress := range ingresses {
		modSet, err := d.getNgrokModuleSetForIngress(ingress)
		if err != nil {
			d.log.Error(err, "error getting ngrok moduleset for ingress", "ingress", ingress)
			continue
		}

		policyJSON, err := d.getPolicyJSON(ingress, modSet)
		if err != nil {
			d.log.Error(err, "error marshalling JSON Policy for ingress", "ingress", ingress)
			continue
		}

		for _, rule := range ingress.Spec.Rules {
			// TODO: Handle routes without hosts that then apply to all edges
			edge, ok := edgeMap[rule.Host]
			if !ok {
				d.log.Error(err, "could not find edge associated with rule", "host", rule.Host)
				continue
			}

			if modSet.Modules.TLSTermination != nil && modSet.Modules.TLSTermination.MinVersion != nil {
				edge.Spec.TLSTermination = &ingressv1alpha1.EndpointTLSTerminationAtEdge{
					MinVersion: ptr.Deref(modSet.Modules.TLSTermination.MinVersion, ""),
				}
			}

			if modSet.Modules.MutualTLS != nil {
				edge.Spec.MutualTLS = modSet.Modules.MutualTLS
			}

			// If any rule for an ingress matches, then it applies to this ingress
			for _, httpIngressPath := range rule.HTTP.Paths {
				matchType := "path_prefix"
				if httpIngressPath.PathType != nil {
					switch *httpIngressPath.PathType {
					case netv1.PathTypePrefix:
						matchType = "path_prefix"
					case netv1.PathTypeExact:
						matchType = "exact_path"
					case netv1.PathTypeImplementationSpecific:
						matchType = "path_prefix" // Path Prefix seems like a sane default for most cases
					default:
						d.log.Error(fmt.Errorf("unknown path type"), "unknown path type", "pathType", *httpIngressPath.PathType)
						continue
					}
				}

				// We only support service backends right now. TODO: support resource backends
				if httpIngressPath.Backend.Service == nil {
					continue
				}

				serviceName := httpIngressPath.Backend.Service.Name
				serviceUID, servicePort, err := d.getEdgeBackend(*httpIngressPath.Backend.Service, ingress.Namespace)
				if err != nil {
					d.log.Error(err, "could not find port for service", "namespace", ingress.Namespace, "service", serviceName)
					continue
				}

				route := ingressv1alpha1.HTTPSEdgeRouteSpec{
					Match:     httpIngressPath.Path,
					MatchType: matchType,
					Backend: ingressv1alpha1.TunnelGroupBackend{
						Labels: d.ngrokLabels(ingress.Namespace, serviceUID, serviceName, servicePort),
					},
					CircuitBreaker:      modSet.Modules.CircuitBreaker,
					Compression:         modSet.Modules.Compression,
					IPRestriction:       modSet.Modules.IPRestriction,
					Headers:             modSet.Modules.Headers,
					OAuth:               modSet.Modules.OAuth,
					Policy:              policyJSON,
					OIDC:                modSet.Modules.OIDC,
					SAML:                modSet.Modules.SAML,
					WebhookVerification: modSet.Modules.WebhookVerification,
				}
				route.Metadata = d.ingressMetadata

				edge.Spec.Routes = append(edge.Spec.Routes, route)
			}

			edgeMap[rule.Host] = edge
		}
	}
}

// retrieves the traffic policy for an ingress and falls back to the modSet policy if it doesn't exist
func (d *Driver) getPolicyJSON(ingress *netv1.Ingress, modSet *ingressv1alpha1.NgrokModuleSet) (json.RawMessage, error) {
	var err error
	var policyJSON json.RawMessage

	trafficPolicy, err := d.getNgrokTrafficPolicyForIngress(ingress)

	if err != nil {
		d.log.Error(err, "error getting ngrok traffic policy for ingress", "ingress", ingress)
		return nil, err
	}

	if modSet.Modules.Policy != nil && trafficPolicy != nil {
		return nil, fmt.Errorf("cannot have both a traffic policy and a moduleset policy on ingress: %s", ingress.Name)
	}

	if trafficPolicy != nil {
		return trafficPolicy.Spec.Policy, nil
	}

	if modSet == nil {
		return policyJSON, nil
	}

	if policyJSON, err = json.Marshal(modSet.Modules.Policy); err != nil {
		d.log.Error(err, "cannot convert module-set policy json", "ingress", ingress, "Policy", modSet.Modules.Policy)
		return nil, err
	}

	return policyJSON, nil
}

func (d *Driver) calculateHTTPSEdgesFromGateway(edgeMap map[string]ingressv1alpha1.HTTPSEdge) {
	gateways := d.store.ListGateways()

	for _, gtw := range gateways {
		for _, listener := range gtw.Spec.Listeners {
			if listener.Hostname == nil {
				continue
			}
			allowedRoutes := listener.AllowedRoutes.Kinds
			if len(allowedRoutes) > 0 {
				createHttpsedge := false
				for _, routeKind := range allowedRoutes {
					if routeKind.Kind == "HTTPRoute" {
						createHttpsedge = true
					}
				}
				if !createHttpsedge {
					continue
				}
			}
			domainName := string(*listener.Hostname)
			edge, ok := edgeMap[domainName]
			if !ok {
				continue
			}
			// TODO: Calculate routes from httpRoutes
			// TODO: skip if no backend services
			httproutes := d.store.ListHTTPRoutes()
			for _, httproute := range httproutes {
				for _, parent := range httproute.Spec.ParentRefs {
					if string(parent.Name) != gtw.Name {
						// not our gateway so skip
						continue
					}

					if listener.AllowedRoutes != nil && listener.AllowedRoutes.Namespaces.From != nil {
						switch *listener.AllowedRoutes.Namespaces.From {
						case gatewayv1.NamespacesFromAll:
						case gatewayv1.NamespacesFromSame:
							if httproute.Namespace != gtw.Namespace {
								continue
							}
						case gatewayv1.NamespacesFromSelector:
							if httproute.Namespace != listener.AllowedRoutes.Namespaces.Selector.String() {
								continue
							}
						}
					}

					// matches our gateway
					for _, hostname := range httproute.Spec.Hostnames {
						if string(hostname) != string(*listener.Hostname) {
							// doesn't match this listener
							continue
						}
						// matches gateway and listener
						for _, rule := range httproute.Spec.Rules {
							// TODO: resolve rule.Matches
							// TODO: resolve rule.Filters
							// for v0 we will only resolve the first backendRef
							pathMatch := "/"
							pathMatchType := "path_prefix"
							// first match with a path will be accepted as the route's path
							for _, match := range rule.Matches {
								if match.Path != nil {
									pathMatch = *match.Path.Value
									if *match.Path.Type == gatewayv1.PathMatchExact {
										pathMatchType = "exact_path"
									}
									break
								}
							}
							route := ingressv1alpha1.HTTPSEdgeRouteSpec{
								Match:     pathMatch,     // change based on the rule.match
								MatchType: pathMatchType, // change based on rule.Matches
							}

							// TODO: set with values from rules.Filters + rules.Matches
							// this HTTPRouteRule comes direct from gateway api yaml, and func returns the policy,
							// which goes directly into the edge route in ngrok.
							policy, err := d.createEndpointPolicyForGateway(&rule, httproute.Namespace)

							if err != nil {
								d.log.Error(err, "error creating policy from HTTPRouteRule", "rule", rule)
								continue
							}
							policyStr, err := json.Marshal(policy)
							if err != nil {
								d.log.Error(err, "cannot convert policy json", "Policy", policy)
								continue
							}
							route.Policy = policyStr

							for idx, backendref := range rule.BackendRefs {
								// currently the ingress controller doesn't support weighted backends
								// so we'll only support one backendref per rule
								// TODO: remove when tested with multiple backends
								if idx > 0 {
									break
								}
								// handle backendref
								refKind := string(*backendref.Kind)
								if refKind != "Service" {
									// only support services currently
									continue
								}

								refName := string(backendref.Name)
								serviceUID, servicePort, err := d.getEdgeBackendRef(backendref.BackendRef, httproute.Namespace)
								if err != nil {
									d.log.Error(err, "could not find port for service", "namespace", httproute.Namespace, "service", refName)
									continue
								}

								route.Backend = ingressv1alpha1.TunnelGroupBackend{
									Labels: d.ngrokLabels(httproute.Namespace, serviceUID, refName, servicePort),
								}

							}
							route.Metadata = d.gatewayMetadata

							edge.Spec.Routes = append(edge.Spec.Routes, route)
						}
					}
				}
			}

			edgeMap[domainName] = edge
		}
	}
}

type Actions struct {
	endpointActions []ingressv1alpha1.EndpointAction
}

type EndpointRules struct {
	rules []ingressv1alpha1.EndpointRule
}

func (d *Driver) createEndpointPolicyForGateway(rule *gatewayv1.HTTPRouteRule, namespace string) (*ingressv1alpha1.EndpointPolicy, error) {
	inboundActions := Actions{}
	outboundActions := Actions{}
	pathPrefixMatches := []string{}

	// NOTE: matches are only defined on requests, and fitlers are only triggered by matches,
	// but some fitlers define transformations on responses, so we need to define matches on both
	// Policy.Inbound and Policy.Outbound when possible to work with ngrok's system
	for _, match := range rule.Matches {
		if match.Path != nil {
			if match.Path.Type != nil {
				switch *match.Path.Type {
				case gatewayv1.PathMatchExact:
				case gatewayv1.PathMatchPathPrefix:
					if match.Path.Value != nil {
						pathPrefixMatches = append(pathPrefixMatches, *match.Path.Value)
					}
				case gatewayv1.PathMatchRegularExpression:
					return nil, errors.NewErrorNotFound(fmt.Sprintf("unsupported match type PathMatchType %v found", *match.Path.Type))
				default:
					return nil, errors.NewErrorNotFound(fmt.Sprintf("Unknown match type PathMatchType %v found", *match.Path.Type))
				}
			}
		}

		if match.Method != nil {
			d.log.Error(fmt.Errorf("unsupported match type"), "Unsupported match type", "HTTPMethod", *match.Method)
		}

		if len(match.Headers) > 0 {
			d.log.Error(fmt.Errorf("unsupported match type"), "Unsupported match type", "HTTPHeaderMatch", match.Headers)
		}

		if len(match.QueryParams) > 0 {
			d.log.Error(fmt.Errorf("unsupported match type"), "Unsupported match type", "HTTPQueryParamMatch", match.QueryParams)
		}
	}

	inboundRules := EndpointRules{}
	outboundRules := EndpointRules{}
	flushCount := 0

	flushActionsToRules := func() {
		if len(inboundActions.endpointActions) == 0 && len(outboundActions.endpointActions) == 0 {
			return
		}
		// there are actions to flush
		flushCount++
		if len(inboundActions.endpointActions) > 0 {
			// flush actions to a rule
			inboundRules.rules = append(inboundRules.rules, ingressv1alpha1.EndpointRule{
				Actions: inboundActions.endpointActions,
				Name:    fmt.Sprint("Inbound HTTPRouteRule ", flushCount),
			})
			// clear
			inboundActions.endpointActions = []ingressv1alpha1.EndpointAction{}
		}
		if len(outboundActions.endpointActions) > 0 {
			// flush actions to a rule
			outboundRules.rules = append(outboundRules.rules, ingressv1alpha1.EndpointRule{
				Actions: outboundActions.endpointActions,
				Name:    fmt.Sprint("Outbound HTTPRouteRule ", flushCount),
			})
			// clear
			outboundActions.endpointActions = []ingressv1alpha1.EndpointAction{}
		}
	}

	responseHeaders := make(map[string]string)
	for _, filter := range rule.Filters {
		switch filter.Type {
		case gatewayv1.HTTPRouteFilterRequestRedirect:
			// NOTE: request redirect is a special case, and is subject to change
			err := d.handleRequestRedirectFilter(filter.RequestRedirect, pathPrefixMatches, &inboundActions, responseHeaders)
			if err != nil {
				return nil, err
			}
		case gatewayv1.HTTPRouteFilterRequestHeaderModifier:
			err := d.handleHTTPHeaderFilter(filter.RequestHeaderModifier, &inboundActions, nil)
			if err != nil {
				return nil, err
			}
		case gatewayv1.HTTPRouteFilterResponseHeaderModifier:
			err := d.handleHTTPHeaderFilter(filter.ResponseHeaderModifier, &outboundActions, responseHeaders)
			if err != nil {
				return nil, err
			}
		case gatewayv1.HTTPRouteFilterURLRewrite:
			err := d.handleURLRewriteFilter(filter.URLRewrite, pathPrefixMatches, &inboundActions)
			if err != nil {
				return nil, err
			}
		case gatewayv1.HTTPRouteFilterRequestMirror:
			return nil, errors.NewErrorNotFound(fmt.Sprintf("Unsupported filter HTTPRouteFilterType %v found", filter.Type))
		case gatewayv1.HTTPRouteFilterExtensionRef:
			// if there are current actions outstanding, make a rule to hold them before we start a new rule for this PolicyCRD
			flushActionsToRules()

			// a PolicyCRD can have expressions, so send in rule pointers so expressions can be on those rules
			err := d.handleExtensionRef(filter.ExtensionRef, namespace, &inboundRules, &outboundRules)
			if err != nil {
				return nil, err
			}
		default:
			return nil, errors.NewErrorNotFound(fmt.Sprintf("Unknown filter HTTPRouteFilterType %v found", filter.Type))
		}
	}

	// flush any leftover actions to rules
	flushActionsToRules()

	var policy *ingressv1alpha1.EndpointPolicy
	enabled := true

	policy = &ingressv1alpha1.EndpointPolicy{
		Enabled:  &enabled,
		Inbound:  inboundRules.rules,
		Outbound: outboundRules.rules,
	}

	return policy, nil
}

type RemoveHeadersConfig struct {
	Headers []string `json:"headers"`
}

type AddHeadersConfig struct {
	Headers map[string]string `json:"headers"`
}

func (d *Driver) handleExtensionRef(extensionRef *gatewayv1.LocalObjectReference, namespace string, inboundRules *EndpointRules,
	outboundRules *EndpointRules) error {

	switch extensionRef.Kind {
	case "NgrokTrafficPolicy":
		// look up Policy CRD
		policy, err := d.store.GetNgrokTrafficPolicyV1(string(extensionRef.Name), namespace)
		if err != nil {
			return err
		}

		// unmarshal the json into a policy struct
		jsonMessage := policy.Spec.Policy
		if jsonMessage == nil {
			return errors.NewErrorNotFound(fmt.Sprintf("PolicyCRD %v found with no policy", extensionRef.Name))
		}
		var policyStruct ingressv1alpha1.EndpointPolicy
		err = json.Unmarshal(jsonMessage, &policyStruct)
		if err != nil {
			return err
		}

		// copy the rules
		inboundRules.rules = append(inboundRules.rules, policyStruct.Inbound...)
		outboundRules.rules = append(outboundRules.rules, policyStruct.Outbound...)
	default:
		return errors.NewErrorNotFound(fmt.Sprintf("Unknown ExtensionRef Kind %v found, Name: %v", extensionRef.Kind, extensionRef.Name))
	}
	return nil
}

func (d *Driver) handleHTTPHeaderFilter(filter *gatewayv1.HTTPHeaderFilter, actions *Actions, requestRedirectHeaders map[string]string) error {
	if filter == nil {
		return nil
	}

	if err := d.handleHTTPHeaderFilterRemove(filter.Remove, actions); err != nil {
		return err
	}

	if err := d.handleHTTPHeaderFilterAdd(filter.Add, actions, requestRedirectHeaders); err != nil {
		return err
	}

	if err := d.handleHTTPHeaderFilterSet(filter, actions, requestRedirectHeaders); err != nil {
		return err
	}

	return nil
}

func (d *Driver) handleHTTPHeaderFilterRemove(headersToRemove []string, actions *Actions) error {
	if len(headersToRemove) == 0 {
		return nil
	}

	removeHeaders, err := json.Marshal(RemoveHeadersConfig{Headers: headersToRemove})
	if err != nil {
		d.log.Error(err, "cannot convert headers to json", "headers", headersToRemove)
		return err
	}

	actions.endpointActions = append(actions.endpointActions, ingressv1alpha1.EndpointAction{
		Type:   "remove-headers",
		Config: removeHeaders,
	})

	return nil
}

func (d *Driver) handleHTTPHeaderFilterAdd(headersToAdd []gatewayv1.HTTPHeader, actions *Actions, requestRedirectHeaders map[string]string) error {
	if len(headersToAdd) == 0 {
		return nil
	}

	config := AddHeadersConfig{Headers: make(map[string]string)}
	for _, header := range headersToAdd {
		config.Headers[string(header.Name)] = header.Value
	}

	if requestRedirectHeaders != nil {
		for k, v := range config.Headers {
			requestRedirectHeaders[k] = v
		}
	}

	addHeaders, err := json.Marshal(config)
	if err != nil {
		d.log.Error(err, "cannot convert headers to json", "headers", headersToAdd)
		return err
	}

	actions.endpointActions = append(actions.endpointActions, ingressv1alpha1.EndpointAction{
		Type:   "add-headers",
		Config: addHeaders,
	})

	return nil
}

func (d *Driver) handleHTTPHeaderFilterSet(filter *gatewayv1.HTTPHeaderFilter, actions *Actions, requestRedirectHeaders map[string]string) error {
	if filter == nil {
		return nil
	}
	removeHeaders := []string{}
	for _, header := range filter.Set {
		removeHeaders = append(removeHeaders, string(header.Name))
	}

	if err := d.handleHTTPHeaderFilterRemove(removeHeaders, actions); err != nil {
		return err
	}

	if err := d.handleHTTPHeaderFilterAdd(filter.Set, actions, requestRedirectHeaders); err != nil {
		return err
	}

	return nil
}

type URLRedirectConfig struct {
	To         *string `json:"to"`
	From       *string `json:"from"`
	StatusCode *int    `json:"status_code"`
	// convert to response headers
	Headers map[string]string `json:"headers"`
}

func (d *Driver) createUrlRedirectConfig(from string, to string, requestHeaders map[string]string, statusCode *int, actions *Actions) error {
	urlRedirectAction := URLRedirectConfig{
		To:         &to,
		From:       &from,
		StatusCode: statusCode,
		Headers:    requestHeaders,
	}
	config, err := json.Marshal(urlRedirectAction)

	if err != nil {
		d.log.Error(err, "cannot convert request redirect filter to json", "HTTPRequestRedirectFilter", urlRedirectAction)
		return err
	}
	actions.endpointActions = append(
		actions.endpointActions,
		ingressv1alpha1.EndpointAction{
			Type:   "redirect",
			Config: config,
		},
	)

	return nil
}

type URLRewriteConfig struct {
	To   *string `json:"to"`
	From *string `json:"from"`
}

func (d *Driver) createURLRewriteConfig(from string, to string, actions *Actions) error {
	urlRewriteAction := URLRewriteConfig{
		To:   &to,
		From: &from,
	}
	config, err := json.Marshal(urlRewriteAction)

	if err != nil {
		d.log.Error(err, "cannot convert request rewrite filter to json", "HTTPRequestRewriteFilter", urlRewriteAction)
		return err
	}
	actions.endpointActions = append(
		actions.endpointActions,
		ingressv1alpha1.EndpointAction{
			Type:   "url-rewrite",
			Config: config,
		},
	)

	return nil
}

func (d *Driver) handleURLRewriteFilter(filter *gatewayv1.HTTPURLRewriteFilter, pathPrefixMatches []string, actions *Actions) error {
	var err error
	if filter == nil {
		return nil
	}

	if filter.Hostname != nil {
		hostname := string(*filter.Hostname)
		err = d.handleHTTPHeaderFilterAdd([]gatewayv1.HTTPHeader{{Name: "Host", Value: hostname}}, actions, nil)
	}

	if err != nil {
		return err
	}

	if filter.Path == nil {
		return nil
	}

	switch filter.Path.Type {
	case "ReplacePrefixMatch":
		for _, pathPrefix := range pathPrefixMatches {
			from := fmt.Sprintf("^https?://[^/:]+(:[0-9]*)?(%s)([^\\?]*)(\\?.*)?$", pathPrefix)
			to := fmt.Sprintf("$scheme://$authority%s$3$is_args$args", *filter.Path.ReplacePrefixMatch)
			err := d.createURLRewriteConfig(from, to, actions)
			if err != nil {
				return err
			}
		}
	case "ReplaceFullPath":
		from := ".*" //"^https?://[^/]+(:[0-9]*)?(/[^\\?]*)?(\\?.*)?$"
		to := fmt.Sprintf("$scheme://$authority%s$is_args$args", *filter.Path.ReplaceFullPath)
		err := d.createURLRewriteConfig(from, to, actions)
		if err != nil {
			return err
		}
	default:
		d.log.Error(fmt.Errorf("Unsupported path modifier type"), "unsupported path modifier type", "HTTPPathModifier", filter.Path.Type)
		return nil
	}
	return nil
}

func (d *Driver) handleRequestRedirectFilter(filter *gatewayv1.HTTPRequestRedirectFilter, pathPrefixMatches []string, actions *Actions, requestHeaders map[string]string) error {
	if filter == nil {
		return nil
	}

	scheme := "$scheme"
	if filter.Scheme != nil {
		scheme = *filter.Scheme
	}
	hostname := "$host"
	if filter.Hostname != nil {
		hostname = string(*filter.Hostname)
	}
	port := "$1" // (:[0-9]*)?
	if filter.Port != nil {
		port = string(*filter.Port)
	}

	if filter.Path == nil {
		from := ".*" //"^https?://[^/]+(:[0-9]*)?(/[^\\?]*)?(\\?.*)?$"
		to := fmt.Sprintf("%s://%s%s$uri", scheme, hostname, port)
		err := d.createUrlRedirectConfig(from, to, requestHeaders, filter.StatusCode, actions)
		if err != nil {
			return err
		}
		return nil
	}

	switch filter.Path.Type {
	case "ReplacePrefixMatch":
		for _, pathPrefix := range pathPrefixMatches {
			from := fmt.Sprintf("^https?://[^/:]+(:[0-9]*)?(%s)([^\\?]*)(\\?.*)?$", pathPrefix)
			to := fmt.Sprintf("%s://%s%s%s$3$is_args$args", scheme, hostname, port, *filter.Path.ReplacePrefixMatch)
			err := d.createUrlRedirectConfig(from, to, requestHeaders, filter.StatusCode, actions)
			if err != nil {
				return err
			}
		}
	case "ReplaceFullPath":
		from := ".*" //"^https?://[^/]+(:[0-9]*)?(/[^\\?]*)?(\\?.*)?$"
		to := fmt.Sprintf("%s://%s%s%s$is_args$args", scheme, hostname, port, *filter.Path.ReplaceFullPath)
		err := d.createUrlRedirectConfig(from, to, requestHeaders, filter.StatusCode, actions)
		if err != nil {
			return err
		}
	default:
		d.log.Error(fmt.Errorf("unsupported path modifier type"), "unsupported path modifier type", "HTTPPathModifier", filter.Path.Type)
		return nil
	}
	return nil
}

type tunnelKey struct {
	namespace string
	service   string
	port      string
}

func (d *Driver) tunnelKeyFromTunnel(tunnel ingressv1alpha1.Tunnel) tunnelKey {
	return tunnelKey{
		namespace: tunnel.Namespace,
		service:   tunnel.Labels[labelService],
		port:      tunnel.Labels[labelPort],
	}
}

func (d *Driver) calculateTunnels() map[tunnelKey]ingressv1alpha1.Tunnel {
	tunnels := map[tunnelKey]ingressv1alpha1.Tunnel{}
	d.calculateTunnelsFromIngress(tunnels)
	d.calculateTunnelsFromGateway(tunnels)
	return tunnels
}

func (d *Driver) calculateTunnelsFromIngress(tunnels map[tunnelKey]ingressv1alpha1.Tunnel) {
	for _, ingress := range d.store.ListNgrokIngressesV1() {
		for _, rule := range ingress.Spec.Rules {
			for _, path := range rule.HTTP.Paths {
				// We only support service backends right now.
				// TODO: support resource backends
				if path.Backend.Service == nil {
					continue
				}

				serviceName := path.Backend.Service.Name
				serviceUID, servicePort, protocol, appProtocol, err := d.getTunnelBackend(*path.Backend.Service, ingress.Namespace)
				if err != nil {
					d.log.Error(err, "could not find port for service", "namespace", ingress.Namespace, "service", serviceName)
				}

				key := tunnelKey{ingress.Namespace, serviceName, strconv.Itoa(int(servicePort))}
				tunnel, found := tunnels[key]
				if !found {
					targetAddr := fmt.Sprintf("%s.%s.%s:%d", serviceName, key.namespace, d.clusterDomain, servicePort)
					tunnel = ingressv1alpha1.Tunnel{
						ObjectMeta: metav1.ObjectMeta{
							GenerateName:    fmt.Sprintf("%s-%d-", serviceName, servicePort),
							Namespace:       ingress.Namespace,
							OwnerReferences: nil, // fill owner references below
							Labels:          d.tunnelLabels(serviceName, servicePort),
						},
						Spec: ingressv1alpha1.TunnelSpec{
							ForwardsTo: targetAddr,
							Labels:     d.ngrokLabels(ingress.Namespace, serviceUID, serviceName, servicePort),
							BackendConfig: &ingressv1alpha1.BackendConfig{
								Protocol: protocol,
							},
							AppProtocol: appProtocol,
						},
					}
				}

				hasIngressReference := false
				for _, ref := range tunnel.OwnerReferences {
					if ref.UID == ingress.UID {
						hasIngressReference = true
						break
					}
				}
				if !hasIngressReference {
					tunnel.OwnerReferences = append(tunnel.OwnerReferences, metav1.OwnerReference{
						APIVersion: ingress.APIVersion,
						Kind:       ingress.Kind,
						Name:       ingress.Name,
						UID:        ingress.UID,
					})
					slices.SortStableFunc(tunnel.OwnerReferences, func(i, j metav1.OwnerReference) int {
						return cmp.Compare(string(i.UID), string(j.UID))
					})
				}

				tunnels[key] = tunnel
			}
		}
	}
}

func (d *Driver) calculateTunnelsFromGateway(tunnels map[tunnelKey]ingressv1alpha1.Tunnel) {
	httproutes := d.store.ListHTTPRoutes()

	for _, httproute := range httproutes {
		for _, rule := range httproute.Spec.Rules {
			for _, backendRef := range rule.BackendRefs {
				// We only support service backends right now.
				// TODO: support resource backends

				//if path.Backend.Service == nil {
				//	continue
				//}

				serviceName := string(backendRef.Name)
				serviceUID, servicePort, protocol, appProtocol, err := d.getTunnelBackendFromGateway(backendRef.BackendRef, httproute.Namespace)
				if err != nil {
					d.log.Error(err, "could not find port for service", "namespace", httproute.Namespace, "service", serviceName)
				}

				key := tunnelKey{httproute.Namespace, serviceName, strconv.Itoa(int(servicePort))}
				tunnel, found := tunnels[key]
				if !found {
					targetAddr := fmt.Sprintf("%s.%s.%s:%d", serviceName, key.namespace, clusterDomain, servicePort)
					tunnel = ingressv1alpha1.Tunnel{
						ObjectMeta: metav1.ObjectMeta{
							GenerateName:    fmt.Sprintf("%s-%d-", serviceName, servicePort),
							Namespace:       httproute.Namespace,
							OwnerReferences: nil, // fill owner references below
							Labels:          d.tunnelLabels(serviceName, servicePort),
						},
						Spec: ingressv1alpha1.TunnelSpec{
							ForwardsTo: targetAddr,
							Labels:     d.ngrokLabels(httproute.Namespace, serviceUID, serviceName, servicePort),
							BackendConfig: &ingressv1alpha1.BackendConfig{
								Protocol: protocol,
							},
							AppProtocol: appProtocol,
						},
					}
				}

				hasReference := false
				for _, ref := range tunnel.OwnerReferences {
					if ref.UID == httproute.UID {
						hasReference = true
						break
					}
				}
				if !hasReference {
					tunnel.OwnerReferences = append(tunnel.OwnerReferences, metav1.OwnerReference{
						APIVersion: httproute.APIVersion,
						Kind:       httproute.Kind,
						Name:       httproute.Name,
						UID:        httproute.UID,
					})
					slices.SortStableFunc(tunnel.OwnerReferences, func(i, j metav1.OwnerReference) int {
						return cmp.Compare(string(i.UID), string(j.UID))
					})
				}

				tunnels[key] = tunnel
			}
		}
	}
}

func (d *Driver) calculateIngressLoadBalancerIPStatus(ing *netv1.Ingress, c client.Reader) []netv1.IngressLoadBalancerIngress {
	domains := &ingressv1alpha1.DomainList{}
	if err := c.List(context.Background(), domains); err != nil {
		d.log.Error(err, "failed to list domains")
		return []netv1.IngressLoadBalancerIngress{}
	}

	hostnames := make(map[string]netv1.IngressLoadBalancerIngress)
	for _, domain := range domains.Items {
		for _, rule := range ing.Spec.Rules {
			if rule.Host == domain.Spec.Domain && domain.Status.CNAMETarget != nil {
				hostnames[domain.Spec.Domain] = netv1.IngressLoadBalancerIngress{
					Hostname: *domain.Status.CNAMETarget,
				}
			}
		}
	}
	status := []netv1.IngressLoadBalancerIngress{}
	for _, hostname := range hostnames {
		status = append(status, hostname)
	}
	return status
}

func (d *Driver) getEdgeBackend(backendSvc netv1.IngressServiceBackend, namespace string) (string, int32, error) {
	service, servicePort, err := d.findBackendServicePort(backendSvc, namespace)
	if err != nil {
		return "", 0, err
	}

	return string(service.UID), servicePort.Port, nil
}

func (d *Driver) getEdgeBackendRef(backendRef gatewayv1.BackendRef, namespace string) (string, int32, error) {
	if backendRef.Namespace != nil && string(*backendRef.Namespace) != namespace {
		return "", 0, fmt.Errorf("namespace %s not supported", string(*backendRef.Namespace))
	}
	service, servicePort, err := d.findBackendRefServicePort(backendRef, namespace)
	if err != nil {
		return "", 0, err
	}

	return string(service.UID), servicePort.Port, nil
}

func (d *Driver) findBackendRefServicePort(backendRef gatewayv1.BackendRef, namespace string) (*corev1.Service, *corev1.ServicePort, error) {
	service, err := d.store.GetServiceV1(string(backendRef.Name), namespace)
	if err != nil {
		return nil, nil, err
	}
	servicePort, err := d.findBackendRefServicesPort(service, &backendRef)
	if err != nil {
		return nil, nil, err
	}

	return service, servicePort, nil
}

func (d *Driver) findBackendRefServicesPort(service *corev1.Service, backendRef *gatewayv1.BackendRef) (*corev1.ServicePort, error) {
	for _, port := range service.Spec.Ports {
		if (int32(*backendRef.Port) > 0 && port.Port == int32(*backendRef.Port)) || port.Name == string(backendRef.Name) {
			d.log.V(3).Info("Found matching port for service", "namespace", service.Namespace, "service", service.Name, "port.name", port.Name, "port.number", port.Port)
			return &port, nil
		}
	}
	return nil, fmt.Errorf("could not find matching port for service %s, backend port %v, name %s", service.Name, int32(*backendRef.Port), string(backendRef.Name))
}

func (d *Driver) getTunnelBackend(backendSvc netv1.IngressServiceBackend, namespace string) (string, int32, string, string, error) {
	service, servicePort, err := d.findBackendServicePort(backendSvc, namespace)
	if err != nil {
		return "", 0, "", "", err
	}

	protocol, err := d.getPortAnnotatedProtocol(service, servicePort.Name)
	if err != nil {
		return "", 0, "", "", err
	}

	appProtocol, err := d.getPortAppProtocol(service, servicePort)
	if err != nil {
		return "", 0, "", "", err
	}

	return string(service.UID), servicePort.Port, protocol, appProtocol, nil
}

func (d *Driver) getTunnelBackendFromGateway(backendRef gatewayv1.BackendRef, namespace string) (string, int32, string, string, error) {
	service, servicePort, err := d.findBackendRefServicePort(backendRef, namespace)
	if err != nil {
		return "", 0, "", "", err
	}

	protocol, err := d.getPortAnnotatedProtocol(service, servicePort.Name)
	if err != nil {
		return "", 0, "", "", err
	}

	appProtocol, err := d.getPortAppProtocol(service, servicePort)
	if err != nil {
		return "", 0, "", "", err
	}

	return string(service.UID), servicePort.Port, protocol, appProtocol, nil
}

func (d *Driver) findBackendServicePort(backendSvc netv1.IngressServiceBackend, namespace string) (*corev1.Service, *corev1.ServicePort, error) {
	service, err := d.store.GetServiceV1(backendSvc.Name, namespace)
	if err != nil {
		return nil, nil, err
	}

	servicePort, err := d.findServicesPort(service, backendSvc.Port)
	if err != nil {
		return nil, nil, err
	}

	return service, servicePort, nil
}

func (d *Driver) findServicesPort(service *corev1.Service, backendSvcPort netv1.ServiceBackendPort) (*corev1.ServicePort, error) {
	for _, port := range service.Spec.Ports {
		if (backendSvcPort.Number > 0 && port.Port == backendSvcPort.Number) || port.Name == backendSvcPort.Name {
			d.log.V(3).Info("Found matching port for service", "namespace", service.Namespace, "service", service.Name, "port.name", port.Name, "port.number", port.Port)
			return &port, nil
		}
	}
	return nil, fmt.Errorf("could not find matching port for service %s, backend port %v, name %s", service.Name, backendSvcPort.Number, backendSvcPort.Name)
}

func (d *Driver) getPortAnnotatedProtocol(service *corev1.Service, portName string) (string, error) {
	if service.Annotations != nil {
		annotation := service.Annotations["k8s.ngrok.com/app-protocols"]
		if annotation != "" {
			d.log.V(3).Info("Annotated app-protocols found", "annotation", annotation, "namespace", service.Namespace, "service", service.Name, "portName", portName)
			m := map[string]string{}
			err := json.Unmarshal([]byte(annotation), &m)
			if err != nil {
				return "", fmt.Errorf("could not parse protocol annotation: '%s' from: %s service: %s", annotation, service.Namespace, service.Name)
			}

			if protocol, ok := m[portName]; ok {
				d.log.V(3).Info("Found protocol for port name", "protocol", protocol, "namespace", service.Namespace, "service", service.Name)
				// only allow cases through where we are sure of intent
				switch upperProto := strings.ToUpper(protocol); upperProto {
				case "HTTP", "HTTPS":
					return upperProto, nil
				default:
					return "", fmt.Errorf("unhandled protocol annotation: '%s', must be 'HTTP' or 'HTTPS'. From: %s service: %s", upperProto, service.Namespace, service.Name)
				}
			}
		}
	}
	return "HTTP", nil
}

func (d *Driver) getPortAppProtocol(service *corev1.Service, port *corev1.ServicePort) (string, error) {
	if port.AppProtocol == nil {
		return "", nil
	}

	switch proto := *port.AppProtocol; proto {
	case "k8s.ngrok.com/http2", "kubernetes.io/h2c":
		return "http2", nil
	case "":
		return "", nil
	default:
		return "", fmt.Errorf("unsupported appProtocol: '%s', must be 'k8s.ngrok.com/http2', 'kubernetes.io/h2c' or ''. From: %s service: %s", proto, service.Namespace, service.Name)
	}
}

func (d *Driver) edgeLabels() map[string]string {
	return map[string]string{
		labelControllerNamespace: d.managerName.Namespace,
		labelControllerName:      d.managerName.Name,
	}
}

func (d *Driver) tunnelLabels(serviceName string, port int32) map[string]string {
	return map[string]string{
		labelControllerNamespace: d.managerName.Namespace,
		labelControllerName:      d.managerName.Name,
		labelService:             serviceName,
		labelPort:                strconv.Itoa(int(port)),
	}
}

// Generates a labels map for matching ngrok Routes to Agent Tunnels
func (d *Driver) ngrokLabels(namespace, serviceUID, serviceName string, port int32) map[string]string {
	return map[string]string{
		labelNamespace:  namespace,
		labelServiceUID: serviceUID,
		labelService:    serviceName,
		labelPort:       strconv.Itoa(int(port)),
	}
}<|MERGE_RESOLUTION|>--- conflicted
+++ resolved
@@ -29,16 +29,13 @@
 	metav1 "k8s.io/apimachinery/pkg/apis/meta/v1"
 )
 
-<<<<<<< HEAD
-=======
-const clusterDomain = "svc.cluster.local" // TODO: We can technically figure this out by looking at things like our resolv.conf or we can just take this as a helm option
+const defaultClusterDomain = "svc.cluster.local"
 
 var domainNameForResourceNameReplacer = strings.NewReplacer(
 	".", "-", // replace dots with dashes
 	"*", "wildcard", // replace wildcard with the literal "wildcard"
 )
 
->>>>>>> bdd36272
 const (
 	labelControllerNamespace = "k8s.ngrok.com/controller-namespace"
 	labelControllerName      = "k8s.ngrok.com/controller-name"
@@ -53,21 +50,13 @@
 type Driver struct {
 	store Storer
 
-<<<<<<< HEAD
-	cacheStores    CacheStores
-	log            logr.Logger
-	scheme         *runtime.Scheme
-	customMetadata string
-	managerName    types.NamespacedName
-	clusterDomain  string
-=======
 	cacheStores     CacheStores
 	log             logr.Logger
 	scheme          *runtime.Scheme
 	ingressMetadata string
 	gatewayMetadata string
 	managerName     types.NamespacedName
->>>>>>> bdd36272
+	clusterDomain   string
 
 	syncMu              sync.Mutex
 	syncRunning         bool
@@ -78,31 +67,44 @@
 	gatewayEnabled bool
 }
 
+type DriverOpt func(*Driver)
+
+func WithGatewayEnabled(enabled bool) DriverOpt {
+	return func(d *Driver) {
+		d.gatewayEnabled = enabled
+	}
+}
+
+func WithSyncAllowConcurrent(allowed bool) DriverOpt {
+	return func(d *Driver) {
+		d.syncAllowConcurrent = allowed
+	}
+}
+
+func WithClusterDomain(domain string) DriverOpt {
+	return func(d *Driver) {
+		d.clusterDomain = domain
+	}
+}
+
 // NewDriver creates a new driver with a basic logger and cache store setup
-<<<<<<< HEAD
-func NewDriver(logger logr.Logger, scheme *runtime.Scheme, controllerName string, clusterDomain string, managerName types.NamespacedName) *Driver {
+func NewDriver(logger logr.Logger, scheme *runtime.Scheme, controllerName string, managerName types.NamespacedName, opts ...DriverOpt) *Driver {
 	cacheStores := NewCacheStores(logger)
 	s := New(cacheStores, controllerName, logger)
-	return &Driver{
-		store:         s,
-		cacheStores:   cacheStores,
-		log:           logger,
-		scheme:        scheme,
-		managerName:   managerName,
-		clusterDomain: clusterDomain,
-=======
-func NewDriver(logger logr.Logger, scheme *runtime.Scheme, controllerName string, managerName types.NamespacedName, gatewayEnabled bool) *Driver {
-	cacheStores := NewCacheStores(logger)
-	s := New(cacheStores, controllerName, logger)
-	return &Driver{
+	d := &Driver{
 		store:          s,
 		cacheStores:    cacheStores,
 		log:            logger,
 		scheme:         scheme,
 		managerName:    managerName,
-		gatewayEnabled: gatewayEnabled,
->>>>>>> bdd36272
-	}
+		gatewayEnabled: false,
+		clusterDomain:  defaultClusterDomain,
+	}
+
+	for _, opt := range opts {
+		opt(d)
+	}
+	return d
 }
 
 // WithMetaData allows you to pass in custom metadata to be added to all resources created by the controller
@@ -1635,7 +1637,7 @@
 				key := tunnelKey{httproute.Namespace, serviceName, strconv.Itoa(int(servicePort))}
 				tunnel, found := tunnels[key]
 				if !found {
-					targetAddr := fmt.Sprintf("%s.%s.%s:%d", serviceName, key.namespace, clusterDomain, servicePort)
+					targetAddr := fmt.Sprintf("%s.%s.%s:%d", serviceName, key.namespace, d.clusterDomain, servicePort)
 					tunnel = ingressv1alpha1.Tunnel{
 						ObjectMeta: metav1.ObjectMeta{
 							GenerateName:    fmt.Sprintf("%s-%d-", serviceName, servicePort),
