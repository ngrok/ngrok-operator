--- conflicted
+++ resolved
@@ -175,29 +175,4 @@
 		"k8s.ngrok.com/service":           backend.Service.Name,
 		"k8s.ngrok.com/port":              strconv.Itoa(int(backend.Service.Port.Number)),
 	}
-<<<<<<< HEAD
-
-	return ngrokRoutes, nil
-}
-
-// Converts a k8s ingress object into an Ngrok Edge with all its configurations and sub-resources
-// TODO: Support multiple Rules per Ingress
-func IngressToEdge(ctx context.Context, ingress *netv1.Ingress) (*ngrokapidriver.Edge, error) {
-	ngrokRoutes, err := routesBuider(ingress.Spec.Rules[0].IngressRuleValue)
-
-	return &ngrokapidriver.Edge{
-		Id: ingress.Annotations["k8s.ngrok.com/edge-id"], // TODO: Make this a constant or something
-		// TODO: Support multiple rules
-		Hostport: ingress.Spec.Rules[0].Host + ":443",
-		Labels: map[string]string{
-			"k8s.ngrok.com/ingress-name":      ingress.Name,
-			"k8s.ngrok.com/ingress-namespace": ingress.Namespace,
-			"k8s.ngrok.com/k8s-backend-name":  ingress.Spec.Rules[0].HTTP.Paths[0].Backend.Service.Name,
-			// TODO: Add port as a tunnel label so we distinguish between same backend but different ports
-			// Or flip to use the path and match_type as the labels so the backend service name/port are abstracted
-		},
-		Routes: ngrokRoutes,
-	}, err
-=======
->>>>>>> 53249364
 }