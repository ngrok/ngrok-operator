--- conflicted
+++ resolved
@@ -193,14 +193,8 @@
 
 	// TODO: clean this up. This is way too much nesting
 	for i, routeSpec := range edge.Spec.Routes {
-<<<<<<< HEAD
-=======
-		backend, err := tunnelGroupReconciler.findOrCreate(ctx, routeSpec.Backend)
-		if err != nil {
-			return err
-		}
-
-		if routeSpec.IPRestriction != nil {
+
+    if routeSpec.IPRestriction != nil {
 			if err := routeModuleUpdater.ipPolicyResolver.validateIPPolicyNames(ctx, edge.Namespace, routeSpec.IPRestriction.IPPolicies); err != nil {
 				if apierrors.IsNotFound(err) {
 					r.Recorder.Eventf(edge, v1.EventTypeWarning, "FailedValidate", "Could not validate ip restriction: %v", err)
@@ -210,8 +204,7 @@
 				return err
 			}
 		}
-
->>>>>>> 9431833d
+    
 		match := r.getMatchingRouteFromEdgeStatus(edge, routeSpec)
 		var route *ngrok.HTTPSEdgeRoute
 		if match == nil {
