Should match snapshot:
  1: |
    apiVersion: apps/v1
    kind: Deployment
    metadata:
      annotations:
        checksum/rbac: aed9a6319200708b35eb337a6d4e136684fbd52eae02297565c8e37db9d99ba4
      labels:
        app.kubernetes.io/component: bindings-forwarder
        app.kubernetes.io/instance: RELEASE-NAME
        app.kubernetes.io/managed-by: Helm
        app.kubernetes.io/name: ngrok-operator
        app.kubernetes.io/part-of: ngrok-operator
        app.kubernetes.io/version: 0.16.1
        helm.sh/chart: ngrok-operator-0.18.1
      name: RELEASE-NAME-ngrok-operator-bindings-forwarder
      namespace: NAMESPACE
    spec:
      replicas: 1
      selector:
        matchLabels:
          app.kubernetes.io/component: bindings-forwarder
          app.kubernetes.io/instance: RELEASE-NAME
          app.kubernetes.io/name: ngrok-operator
      template:
        metadata:
          annotations:
            checksum/rbac: aed9a6319200708b35eb337a6d4e136684fbd52eae02297565c8e37db9d99ba4
            prometheus.io/path: /metrics
            prometheus.io/port: "8080"
            prometheus.io/scrape: "true"
          labels:
            app.kubernetes.io/component: bindings-forwarder
            app.kubernetes.io/instance: RELEASE-NAME
            app.kubernetes.io/name: ngrok-operator
        spec:
          affinity:
            nodeAffinity: null
            podAffinity: null
            podAntiAffinity:
              preferredDuringSchedulingIgnoredDuringExecution:
                - podAffinityTerm:
                    labelSelector:
                      matchLabels:
                        app.kubernetes.io/component: bindings-forwarder
                        app.kubernetes.io/instance: RELEASE-NAME
                        app.kubernetes.io/name: ngrok-operator
                    topologyKey: kubernetes.io/hostname
                  weight: 1
          containers:
            - args:
                - --release-name=RELEASE-NAME
                - --description="The official ngrok Kubernetes Operator."
                - --zap-log-level=info
                - --zap-stacktrace-level=error
                - --zap-encoder=json
                - --health-probe-bind-address=:8081
                - --metrics-bind-address=:8080
                - --manager-name=RELEASE-NAME-ngrok-operator-bindings-forwarder
              command:
                - /bindings-forwarder-manager
              env:
                - name: NGROK_AUTHTOKEN
                  valueFrom:
                    secretKeyRef:
                      key: AUTHTOKEN
                      name: RELEASE-NAME-ngrok-operator-credentials
                - name: POD_NAMESPACE
                  valueFrom:
                    fieldRef:
                      fieldPath: metadata.namespace
                - name: HELM_RELEASE_NAME
                  value: RELEASE-NAME
<<<<<<< HEAD
              image: docker.io/ngrok/ngrok-operator:0.16.0
=======
                - name: SSL_CERT_DIR
                  value: /etc/ssl/certs/ngrok
              image: docker.io/ngrok/ngrok-operator:0.16.1
>>>>>>> 30385ae6
              imagePullPolicy: IfNotPresent
              livenessProbe:
                httpGet:
                  path: /healthz
                  port: 8081
                initialDelaySeconds: 15
                periodSeconds: 20
              name: forwarder
              readinessProbe:
                httpGet:
                  path: /readyz
                  port: 8081
                initialDelaySeconds: 5
                periodSeconds: 10
              resources:
                limits: {}
                requests: {}
              securityContext:
                allowPrivilegeEscalation: false
          serviceAccountName: RELEASE-NAME-ngrok-operator-bindings-forwarder<|MERGE_RESOLUTION|>--- conflicted
+++ resolved
@@ -71,13 +71,7 @@
                       fieldPath: metadata.namespace
                 - name: HELM_RELEASE_NAME
                   value: RELEASE-NAME
-<<<<<<< HEAD
-              image: docker.io/ngrok/ngrok-operator:0.16.0
-=======
-                - name: SSL_CERT_DIR
-                  value: /etc/ssl/certs/ngrok
               image: docker.io/ngrok/ngrok-operator:0.16.1
->>>>>>> 30385ae6
               imagePullPolicy: IfNotPresent
               livenessProbe:
                 httpGet:
