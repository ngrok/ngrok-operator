Should match snapshot:
  1: |
    apiVersion: apps/v1
    kind: Deployment
    metadata:
      annotations:
        checksum/rbac: aed9a6319200708b35eb337a6d4e136684fbd52eae02297565c8e37db9d99ba4
      labels:
        app.kubernetes.io/component: bindings-forwarder
        app.kubernetes.io/instance: RELEASE-NAME
        app.kubernetes.io/managed-by: Helm
        app.kubernetes.io/name: ngrok-operator
        app.kubernetes.io/part-of: ngrok-operator
        app.kubernetes.io/version: 0.16.0
        helm.sh/chart: ngrok-operator-0.18.0-rc.1
      name: RELEASE-NAME-ngrok-operator-bindings-forwarder
      namespace: NAMESPACE
    spec:
      replicas: 1
      selector:
        matchLabels:
          app.kubernetes.io/component: bindings-forwarder
          app.kubernetes.io/instance: RELEASE-NAME
          app.kubernetes.io/name: ngrok-operator
      template:
        metadata:
          annotations:
            checksum/rbac: aed9a6319200708b35eb337a6d4e136684fbd52eae02297565c8e37db9d99ba4
            prometheus.io/path: /metrics
            prometheus.io/port: "8080"
            prometheus.io/scrape: "true"
          labels:
            app.kubernetes.io/component: bindings-forwarder
            app.kubernetes.io/instance: RELEASE-NAME
            app.kubernetes.io/name: ngrok-operator
        spec:
          affinity:
            nodeAffinity: null
            podAffinity: null
            podAntiAffinity:
              preferredDuringSchedulingIgnoredDuringExecution:
                - podAffinityTerm:
                    labelSelector:
                      matchLabels:
                        app.kubernetes.io/component: bindings-forwarder
                        app.kubernetes.io/instance: RELEASE-NAME
                        app.kubernetes.io/name: ngrok-operator
                    topologyKey: kubernetes.io/hostname
                  weight: 1
          containers:
            - args:
                - --release-name=RELEASE-NAME
                - --description="The official ngrok Kubernetes Operator."
                - --zap-log-level=info
                - --zap-stacktrace-level=error
                - --zap-encoder=json
                - --health-probe-bind-address=:8081
                - --metrics-bind-address=:8080
                - --manager-name=RELEASE-NAME-ngrok-operator-bindings-forwarder
              command:
                - /bindings-forwarder-manager
              env:
                - name: NGROK_AUTHTOKEN
                  valueFrom:
                    secretKeyRef:
                      key: AUTHTOKEN
                      name: RELEASE-NAME-ngrok-operator-credentials
                - name: POD_NAMESPACE
                  valueFrom:
                    fieldRef:
                      fieldPath: metadata.namespace
                - name: HELM_RELEASE_NAME
                  value: RELEASE-NAME
<<<<<<< HEAD
              image: docker.io/ngrok/ngrok-operator:0.15.1
=======
                - name: SSL_CERT_DIR
                  value: /etc/ssl/certs/ngrok
              image: docker.io/ngrok/ngrok-operator:0.16.0
>>>>>>> ac9702c8
              imagePullPolicy: IfNotPresent
              livenessProbe:
                httpGet:
                  path: /healthz
                  port: 8081
                initialDelaySeconds: 15
                periodSeconds: 20
              name: forwarder
              readinessProbe:
                httpGet:
                  path: /readyz
                  port: 8081
                initialDelaySeconds: 5
                periodSeconds: 10
              resources:
                limits: {}
                requests: {}
              securityContext:
                allowPrivilegeEscalation: false
          serviceAccountName: RELEASE-NAME-ngrok-operator-bindings-forwarder<|MERGE_RESOLUTION|>--- conflicted
+++ resolved
@@ -71,13 +71,7 @@
                       fieldPath: metadata.namespace
                 - name: HELM_RELEASE_NAME
                   value: RELEASE-NAME
-<<<<<<< HEAD
-              image: docker.io/ngrok/ngrok-operator:0.15.1
-=======
-                - name: SSL_CERT_DIR
-                  value: /etc/ssl/certs/ngrok
               image: docker.io/ngrok/ngrok-operator:0.16.0
->>>>>>> ac9702c8
               imagePullPolicy: IfNotPresent
               livenessProbe:
                 httpGet:
