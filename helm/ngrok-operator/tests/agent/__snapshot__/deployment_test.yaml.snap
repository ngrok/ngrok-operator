<<<<<<< HEAD
{}
=======
Should match snapshot:
  1: |
    apiVersion: apps/v1
    kind: Deployment
    metadata:
      annotations:
        checksum/rbac: 0e755cc4d5b48ace2730e13b33bb8890d470cbd03da5bce17ad773f0638907f6
      labels:
        app.kubernetes.io/component: agent
        app.kubernetes.io/instance: RELEASE-NAME
        app.kubernetes.io/managed-by: Helm
        app.kubernetes.io/name: ngrok-operator
        app.kubernetes.io/part-of: ngrok-operator
        app.kubernetes.io/version: 0.19.1
        helm.sh/chart: ngrok-operator-0.21.1
      name: RELEASE-NAME-ngrok-operator-agent
      namespace: NAMESPACE
    spec:
      replicas: 1
      selector:
        matchLabels:
          app.kubernetes.io/component: agent
          app.kubernetes.io/instance: RELEASE-NAME
          app.kubernetes.io/name: ngrok-operator
      template:
        metadata:
          annotations:
            checksum/rbac: 0e755cc4d5b48ace2730e13b33bb8890d470cbd03da5bce17ad773f0638907f6
            prometheus.io/path: /metrics
            prometheus.io/port: "8080"
            prometheus.io/scrape: "true"
          labels:
            app.kubernetes.io/component: agent
            app.kubernetes.io/instance: RELEASE-NAME
            app.kubernetes.io/name: ngrok-operator
        spec:
          affinity:
            nodeAffinity: null
            podAffinity: null
            podAntiAffinity:
              preferredDuringSchedulingIgnoredDuringExecution:
                - podAffinityTerm:
                    labelSelector:
                      matchLabels:
                        app.kubernetes.io/component: agent
                        app.kubernetes.io/instance: RELEASE-NAME
                        app.kubernetes.io/name: ngrok-operator
                    topologyKey: kubernetes.io/hostname
                  weight: 1
          containers:
            - args:
                - agent-manager
                - --enable-feature-ingress=true
                - --enable-feature-gateway=true
                - --disable-reference-grants=false
                - --description=The official ngrok Kubernetes Operator.
                - --zap-log-level=info
                - --zap-stacktrace-level=error
                - --zap-encoder=json
                - --health-probe-bind-address=:8081
                - --metrics-bind-address=:8080
                - --manager-name=RELEASE-NAME-ngrok-operator-agent-manager
                - --default-domain-reclaim-policy=Delete
              command:
                - /ngrok-operator
              env:
                - name: NGROK_AUTHTOKEN
                  valueFrom:
                    secretKeyRef:
                      key: AUTHTOKEN
                      name: RELEASE-NAME-ngrok-operator-credentials
                - name: POD_NAMESPACE
                  valueFrom:
                    fieldRef:
                      fieldPath: metadata.namespace
                - name: HELM_RELEASE_NAME
                  value: RELEASE-NAME
              image: docker.io/ngrok/ngrok-operator:0.19.1
              imagePullPolicy: IfNotPresent
              livenessProbe:
                httpGet:
                  path: /healthz
                  port: 8081
                initialDelaySeconds: 15
                periodSeconds: 20
              name: agent
              readinessProbe:
                httpGet:
                  path: /readyz
                  port: 8081
                initialDelaySeconds: 5
                periodSeconds: 10
              resources:
                limits: {}
                requests: {}
              securityContext:
                allowPrivilegeEscalation: false
          serviceAccountName: RELEASE-NAME-ngrok-operator-agent
          terminationGracePeriodSeconds: 30
  2: |
    apiVersion: rbac.authorization.k8s.io/v1
    kind: ClusterRole
    metadata:
      name: RELEASE-NAME-ngrok-operator-agent-role
    rules:
      - apiGroups:
          - ingress.k8s.ngrok.com
        resources:
          - tunnels
        verbs:
          - get
          - list
          - watch
          - patch
          - update
      - apiGroups:
          - ingress.k8s.ngrok.com
        resources:
          - tunnels/finalizers
        verbs:
          - update
      - apiGroups:
          - ingress.k8s.ngrok.com
        resources:
          - tunnels/status
        verbs:
          - get
          - patch
          - update
      - apiGroups:
          - ngrok.k8s.ngrok.com
        resources:
          - agentendpoints
        verbs:
          - get
          - list
          - watch
          - patch
          - update
      - apiGroups:
          - ngrok.k8s.ngrok.com
        resources:
          - agentendpoints/finalizers
        verbs:
          - update
      - apiGroups:
          - ngrok.k8s.ngrok.com
        resources:
          - agentendpoints/status
        verbs:
          - get
          - patch
          - update
      - apiGroups:
          - ngrok.k8s.ngrok.com
        resources:
          - ngroktrafficpolicies
        verbs:
          - get
          - list
          - watch
      - apiGroups:
          - ingress.k8s.ngrok.com
        resources:
          - domains
        verbs:
          - get
          - list
          - watch
          - create
          - patch
          - delete
      - apiGroups:
          - ""
        resources:
          - events
        verbs:
          - create
          - patch
      - apiGroups:
          - ""
        resources:
          - secrets
        verbs:
          - get
          - list
          - watch
  3: |
    apiVersion: rbac.authorization.k8s.io/v1
    kind: ClusterRoleBinding
    metadata:
      name: RELEASE-NAME-ngrok-operator-agent-rolebinding
    roleRef:
      apiGroup: rbac.authorization.k8s.io
      kind: ClusterRole
      name: RELEASE-NAME-ngrok-operator-agent-role
    subjects:
      - kind: ServiceAccount
        name: RELEASE-NAME-ngrok-operator-agent
        namespace: NAMESPACE
>>>>>>> 15e015e5
<|MERGE_RESOLUTION|>--- conflicted
+++ resolved
@@ -1,6 +1,3 @@
-<<<<<<< HEAD
-{}
-=======
 Should match snapshot:
   1: |
     apiVersion: apps/v1
@@ -200,5 +197,4 @@
     subjects:
       - kind: ServiceAccount
         name: RELEASE-NAME-ngrok-operator-agent
-        namespace: NAMESPACE
->>>>>>> 15e015e5
+        namespace: NAMESPACE