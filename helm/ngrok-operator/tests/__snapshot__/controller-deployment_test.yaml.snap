Should match all-options snapshot:
  1: |
    apiVersion: apps/v1
    kind: Deployment
    metadata:
      annotations:
<<<<<<< HEAD
        checksum/controller-role: 106fc114923e9af80a787d34c565610ec1c3195a529506298a600415b1da710e
=======
        checksum/controller-role: dcccc2ba4fbf215c5abc9df5ada299467dac3d28e2b7a2b7a95405d91fdb0f02
>>>>>>> fbf5b205
        checksum/rbac: 5d27f1783f54a2ab8e69f9bfce35eef2348fda3f6455526619973781d9549322
      labels:
        app.kubernetes.io/component: controller
        app.kubernetes.io/instance: RELEASE-NAME
        app.kubernetes.io/managed-by: Helm
        app.kubernetes.io/name: ngrok-operator
        app.kubernetes.io/part-of: ngrok-operator
        app.kubernetes.io/version: 0.12.2
        helm.sh/chart: ngrok-operator-0.15.0
      name: RELEASE-NAME-ngrok-operator-manager
      namespace: NAMESPACE
    spec:
      replicas: 1
      selector:
        matchLabels:
          app.kubernetes.io/component: controller
          app.kubernetes.io/instance: RELEASE-NAME
          app.kubernetes.io/name: ngrok-operator
      template:
        metadata:
          annotations:
<<<<<<< HEAD
            checksum/controller-role: 106fc114923e9af80a787d34c565610ec1c3195a529506298a600415b1da710e
=======
            checksum/controller-role: dcccc2ba4fbf215c5abc9df5ada299467dac3d28e2b7a2b7a95405d91fdb0f02
>>>>>>> fbf5b205
            checksum/rbac: 5d27f1783f54a2ab8e69f9bfce35eef2348fda3f6455526619973781d9549322
            checksum/secret: 01ba4719c80b6fe911b091a7c05124b64eeece964e09c058ef8f9805daca546b
            prometheus.io/path: /metrics
            prometheus.io/port: "8080"
            prometheus.io/scrape: "true"
          labels:
            app.kubernetes.io/component: controller
            app.kubernetes.io/instance: RELEASE-NAME
            app.kubernetes.io/name: ngrok-operator
        spec:
          affinity:
            nodeAffinity: null
            podAffinity: null
            podAntiAffinity:
              preferredDuringSchedulingIgnoredDuringExecution:
                - podAffinityTerm:
                    labelSelector:
                      matchLabels:
                        app.kubernetes.io/component: controller
                        app.kubernetes.io/instance: RELEASE-NAME
                        app.kubernetes.io/name: ngrok-operator
                    topologyKey: kubernetes.io/hostname
                  weight: 1
          containers:
            - args:
                - --release-name=RELEASE-NAME
                - --enable-feature-ingress=true
                - --enable-feature-gateway=false
                - --description="The official ngrok Kubernetes Operator."
                - --ingress-controller-name=k8s.ngrok.com/ingress-controller
                - --zap-log-level=info
                - --zap-stacktrace-level=error
                - --zap-encoder=json
                - --health-probe-bind-address=:8081
                - --metrics-bind-address=:8080
                - --election-id=RELEASE-NAME-ngrok-operator-leader
                - --manager-name=RELEASE-NAME-ngrok-operator-manager
                - --cluster-domain=svc.cluster.local
              command:
                - /api-manager
              env:
                - name: NGROK_API_KEY
                  valueFrom:
                    secretKeyRef:
                      key: API_KEY
                      name: RELEASE-NAME-ngrok-operator-credentials
                - name: POD_NAMESPACE
                  valueFrom:
                    fieldRef:
                      fieldPath: metadata.namespace
                - name: HELM_RELEASE_NAME
                  value: RELEASE-NAME
                - name: SECRET_ENV_VAR
                  value:
                    secretKeyRef:
                      key: test-key
                    value: test-value
                - name: TEST_ENV_VAR
                  value: test
              image: docker.io/ngrok/ngrok-operator:0.12.2
              imagePullPolicy: IfNotPresent
              livenessProbe:
                httpGet:
                  path: /healthz
                  port: 8081
                initialDelaySeconds: 15
                periodSeconds: 20
              name: ngrok-operator
              readinessProbe:
                httpGet:
                  path: /readyz
                  port: 8081
                initialDelaySeconds: 5
                periodSeconds: 10
              resources:
                limits: {}
                requests: {}
              securityContext:
                allowPrivilegeEscalation: false
              volumeMounts:
                - mountPath: /test-volume
                  name: test-volume
          serviceAccountName: RELEASE-NAME-ngrok-operator
          volumes:
            - emptyDir: {}
              name: test-volume
  2: |
    apiVersion: rbac.authorization.k8s.io/v1
    kind: Role
    metadata:
      name: ngrok-operator-leader-election-role
      namespace: NAMESPACE
    rules:
      - apiGroups:
          - ""
        resources:
          - configmaps
        verbs:
          - get
          - list
          - watch
          - create
          - update
          - patch
          - delete
      - apiGroups:
          - coordination.k8s.io
        resources:
          - leases
        verbs:
          - get
          - list
          - watch
          - create
          - update
          - patch
          - delete
      - apiGroups:
          - ""
        resources:
          - events
        verbs:
          - create
          - patch
  3: |
    apiVersion: rbac.authorization.k8s.io/v1
    kind: ClusterRole
    metadata:
      name: ngrok-operator-proxy-role
    rules:
      - apiGroups:
          - authentication.k8s.io
        resources:
          - tokenreviews
        verbs:
          - create
      - apiGroups:
          - authorization.k8s.io
        resources:
          - subjectaccessreviews
        verbs:
          - create
  4: |
    apiVersion: rbac.authorization.k8s.io/v1
    kind: RoleBinding
    metadata:
      name: ngrok-operator-leader-election-rolebinding
      namespace: NAMESPACE
    roleRef:
      apiGroup: rbac.authorization.k8s.io
      kind: Role
      name: ngrok-operator-leader-election-role
    subjects:
      - kind: ServiceAccount
        name: RELEASE-NAME-ngrok-operator
        namespace: NAMESPACE
  5: |
    apiVersion: rbac.authorization.k8s.io/v1
    kind: ClusterRoleBinding
    metadata:
      name: ngrok-operator-manager-rolebinding
    roleRef:
      apiGroup: rbac.authorization.k8s.io
      kind: ClusterRole
      name: ngrok-operator-manager-role
    subjects:
      - kind: ServiceAccount
        name: RELEASE-NAME-ngrok-operator
        namespace: NAMESPACE
  6: |
    apiVersion: rbac.authorization.k8s.io/v1
    kind: ClusterRoleBinding
    metadata:
      name: ngrok-operator-proxy-rolebinding
    roleRef:
      apiGroup: rbac.authorization.k8s.io
      kind: ClusterRole
      name: ngrok-operator-proxy-role
    subjects:
      - kind: ServiceAccount
        name: RELEASE-NAME-ngrok-operator
        namespace: NAMESPACE
  7: |
    apiVersion: rbac.authorization.k8s.io/v1
    kind: ClusterRole
    metadata:
      name: ngrok-operator-manager-role
    rules:
      - apiGroups:
          - ""
        resources:
          - configmaps
        verbs:
          - create
          - delete
          - get
          - list
          - update
          - watch
      - apiGroups:
          - ""
        resources:
          - events
        verbs:
          - create
          - patch
      - apiGroups:
          - ""
        resources:
          - namespaces
        verbs:
          - get
          - list
          - update
          - watch
      - apiGroups:
          - ""
        resources:
          - secrets
        verbs:
          - get
          - list
          - watch
      - apiGroups:
          - ""
        resources:
          - services
        verbs:
          - get
          - list
          - update
          - watch
      - apiGroups:
          - ""
        resources:
          - services/status
        verbs:
          - get
          - list
          - patch
          - update
          - watch
      - apiGroups:
          - bindings.k8s.ngrok.com
        resources:
          - boundendpoints
        verbs:
          - create
          - delete
          - get
          - list
          - patch
          - update
          - watch
      - apiGroups:
          - bindings.k8s.ngrok.com
        resources:
          - boundendpoints/finalizers
        verbs:
          - update
      - apiGroups:
          - bindings.k8s.ngrok.com
        resources:
          - boundendpoints/status
        verbs:
          - get
          - patch
          - update
      - apiGroups:
          - ""
        resources:
          - services
        verbs:
          - create
          - delete
          - get
          - list
          - update
          - watch
      - apiGroups:
          - gateway.networking.k8s.io
        resources:
          - gatewayclasses
        verbs:
          - get
          - list
          - update
          - watch
      - apiGroups:
          - gateway.networking.k8s.io
        resources:
          - gatewayclasses/status
        verbs:
          - get
          - list
          - update
          - watch
      - apiGroups:
          - gateway.networking.k8s.io
        resources:
          - gateways
        verbs:
          - get
          - list
          - update
          - watch
      - apiGroups:
          - gateway.networking.k8s.io
        resources:
          - gateways/status
        verbs:
          - get
          - list
          - update
          - watch
      - apiGroups:
          - gateway.networking.k8s.io
        resources:
          - httproutes
        verbs:
          - get
          - list
          - update
          - watch
      - apiGroups:
          - gateway.networking.k8s.io
        resources:
          - httproutes/status
        verbs:
          - get
          - list
          - update
          - watch
      - apiGroups:
          - ingress.k8s.ngrok.com
        resources:
          - domains
        verbs:
          - create
          - delete
          - get
          - list
          - patch
          - update
          - watch
      - apiGroups:
          - ingress.k8s.ngrok.com
        resources:
          - domains/finalizers
        verbs:
          - update
      - apiGroups:
          - ingress.k8s.ngrok.com
        resources:
          - domains/status
        verbs:
          - get
          - patch
          - update
      - apiGroups:
          - ingress.k8s.ngrok.com
        resources:
          - httpsedges
        verbs:
          - create
          - delete
          - get
          - list
          - patch
          - update
          - watch
      - apiGroups:
          - ingress.k8s.ngrok.com
        resources:
          - httpsedges/finalizers
        verbs:
          - update
      - apiGroups:
          - ingress.k8s.ngrok.com
        resources:
          - httpsedges/status
        verbs:
          - get
          - patch
          - update
      - apiGroups:
          - ingress.k8s.ngrok.com
        resources:
          - ippolicies
        verbs:
          - create
          - delete
          - get
          - list
          - patch
          - update
          - watch
      - apiGroups:
          - ingress.k8s.ngrok.com
        resources:
          - ippolicies/finalizers
        verbs:
          - update
      - apiGroups:
          - ingress.k8s.ngrok.com
        resources:
          - ippolicies/status
        verbs:
          - get
          - patch
          - update
      - apiGroups:
          - ingress.k8s.ngrok.com
        resources:
          - ngrokmodulesets
        verbs:
          - get
          - list
          - watch
      - apiGroups:
          - ingress.k8s.ngrok.com
        resources:
          - tcpedges
        verbs:
          - create
          - delete
          - get
          - list
          - patch
          - update
          - watch
      - apiGroups:
          - ingress.k8s.ngrok.com
        resources:
          - tcpedges/finalizers
        verbs:
          - update
      - apiGroups:
          - ingress.k8s.ngrok.com
        resources:
          - tcpedges/status
        verbs:
          - get
          - patch
          - update
      - apiGroups:
          - ingress.k8s.ngrok.com
        resources:
          - tlsedges
        verbs:
          - create
          - delete
          - get
          - list
          - patch
          - update
          - watch
      - apiGroups:
          - ingress.k8s.ngrok.com
        resources:
          - tlsedges/finalizers
        verbs:
          - update
      - apiGroups:
          - ingress.k8s.ngrok.com
        resources:
          - tlsedges/status
        verbs:
          - get
          - patch
          - update
      - apiGroups:
          - ingress.k8s.ngrok.com
        resources:
          - tunnels
        verbs:
          - create
          - delete
          - get
          - list
          - patch
          - update
          - watch
      - apiGroups:
          - ingress.k8s.ngrok.com
        resources:
          - tunnels/finalizers
        verbs:
          - update
      - apiGroups:
          - ingress.k8s.ngrok.com
        resources:
          - tunnels/status
        verbs:
          - get
          - patch
          - update
      - apiGroups:
          - networking.k8s.io
        resources:
          - ingressclasses
        verbs:
          - get
          - list
          - watch
      - apiGroups:
          - networking.k8s.io
        resources:
          - ingresses
        verbs:
          - get
          - list
          - update
          - watch
      - apiGroups:
          - networking.k8s.io
        resources:
          - ingresses/status
        verbs:
          - get
          - list
          - update
          - watch
      - apiGroups:
          - ngrok.k8s.ngrok.com
        resources:
          - cloudendpoints
        verbs:
          - create
          - delete
          - get
          - list
          - patch
          - update
          - watch
      - apiGroups:
          - ngrok.k8s.ngrok.com
        resources:
          - cloudendpoints/finalizers
        verbs:
          - update
      - apiGroups:
          - ngrok.k8s.ngrok.com
        resources:
          - cloudendpoints/status
        verbs:
          - get
          - patch
          - update
      - apiGroups:
          - ngrok.k8s.ngrok.com
        resources:
          - kubernetesoperators
        verbs:
          - create
          - delete
          - get
          - list
          - patch
          - update
          - watch
      - apiGroups:
          - ngrok.k8s.ngrok.com
        resources:
          - kubernetesoperators/finalizers
        verbs:
          - update
      - apiGroups:
          - ngrok.k8s.ngrok.com
        resources:
          - kubernetesoperators/status
        verbs:
          - get
          - patch
          - update
      - apiGroups:
          - ngrok.k8s.ngrok.com
        resources:
          - ngroktrafficpolicies
        verbs:
          - create
          - delete
          - get
          - list
          - patch
          - update
          - watch
      - apiGroups:
          - ngrok.k8s.ngrok.com
        resources:
          - ngroktrafficpolicies/finalizers
        verbs:
          - update
      - apiGroups:
          - ngrok.k8s.ngrok.com
        resources:
          - ngroktrafficpolicies/status
        verbs:
          - get
          - patch
          - update
Should match default snapshot:
  1: |
    apiVersion: apps/v1
    kind: Deployment
    metadata:
      annotations:
<<<<<<< HEAD
        checksum/controller-role: 106fc114923e9af80a787d34c565610ec1c3195a529506298a600415b1da710e
=======
        checksum/controller-role: dcccc2ba4fbf215c5abc9df5ada299467dac3d28e2b7a2b7a95405d91fdb0f02
>>>>>>> fbf5b205
        checksum/rbac: 5d27f1783f54a2ab8e69f9bfce35eef2348fda3f6455526619973781d9549322
      labels:
        app.kubernetes.io/component: controller
        app.kubernetes.io/instance: RELEASE-NAME
        app.kubernetes.io/managed-by: Helm
        app.kubernetes.io/name: ngrok-operator
        app.kubernetes.io/part-of: ngrok-operator
        app.kubernetes.io/version: 0.12.2
        helm.sh/chart: ngrok-operator-0.15.0
      name: RELEASE-NAME-ngrok-operator-manager
      namespace: NAMESPACE
    spec:
      replicas: 1
      selector:
        matchLabels:
          app.kubernetes.io/component: controller
          app.kubernetes.io/instance: RELEASE-NAME
          app.kubernetes.io/name: ngrok-operator
      template:
        metadata:
          annotations:
<<<<<<< HEAD
            checksum/controller-role: 106fc114923e9af80a787d34c565610ec1c3195a529506298a600415b1da710e
=======
            checksum/controller-role: dcccc2ba4fbf215c5abc9df5ada299467dac3d28e2b7a2b7a95405d91fdb0f02
>>>>>>> fbf5b205
            checksum/rbac: 5d27f1783f54a2ab8e69f9bfce35eef2348fda3f6455526619973781d9549322
            checksum/secret: 01ba4719c80b6fe911b091a7c05124b64eeece964e09c058ef8f9805daca546b
            prometheus.io/path: /metrics
            prometheus.io/port: "8080"
            prometheus.io/scrape: "true"
          labels:
            app.kubernetes.io/component: controller
            app.kubernetes.io/instance: RELEASE-NAME
            app.kubernetes.io/name: ngrok-operator
        spec:
          affinity:
            nodeAffinity: null
            podAffinity: null
            podAntiAffinity:
              preferredDuringSchedulingIgnoredDuringExecution:
                - podAffinityTerm:
                    labelSelector:
                      matchLabels:
                        app.kubernetes.io/component: controller
                        app.kubernetes.io/instance: RELEASE-NAME
                        app.kubernetes.io/name: ngrok-operator
                    topologyKey: kubernetes.io/hostname
                  weight: 1
          containers:
            - args:
                - --release-name=RELEASE-NAME
                - --enable-feature-ingress=true
                - --enable-feature-gateway=false
                - --description="The official ngrok Kubernetes Operator."
                - --ingress-controller-name=k8s.ngrok.com/ingress-controller
                - --zap-log-level=info
                - --zap-stacktrace-level=error
                - --zap-encoder=json
                - --health-probe-bind-address=:8081
                - --metrics-bind-address=:8080
                - --election-id=RELEASE-NAME-ngrok-operator-leader
                - --manager-name=RELEASE-NAME-ngrok-operator-manager
                - --cluster-domain=svc.cluster.local
              command:
                - /api-manager
              env:
                - name: NGROK_API_KEY
                  valueFrom:
                    secretKeyRef:
                      key: API_KEY
                      name: RELEASE-NAME-ngrok-operator-credentials
                - name: POD_NAMESPACE
                  valueFrom:
                    fieldRef:
                      fieldPath: metadata.namespace
                - name: HELM_RELEASE_NAME
                  value: RELEASE-NAME
              image: docker.io/ngrok/ngrok-operator:0.12.2
              imagePullPolicy: IfNotPresent
              livenessProbe:
                httpGet:
                  path: /healthz
                  port: 8081
                initialDelaySeconds: 15
                periodSeconds: 20
              name: ngrok-operator
              readinessProbe:
                httpGet:
                  path: /readyz
                  port: 8081
                initialDelaySeconds: 5
                periodSeconds: 10
              resources:
                limits: {}
                requests: {}
              securityContext:
                allowPrivilegeEscalation: false
          serviceAccountName: RELEASE-NAME-ngrok-operator
  2: |
    apiVersion: rbac.authorization.k8s.io/v1
    kind: Role
    metadata:
      name: ngrok-operator-leader-election-role
      namespace: NAMESPACE
    rules:
      - apiGroups:
          - ""
        resources:
          - configmaps
        verbs:
          - get
          - list
          - watch
          - create
          - update
          - patch
          - delete
      - apiGroups:
          - coordination.k8s.io
        resources:
          - leases
        verbs:
          - get
          - list
          - watch
          - create
          - update
          - patch
          - delete
      - apiGroups:
          - ""
        resources:
          - events
        verbs:
          - create
          - patch
  3: |
    apiVersion: rbac.authorization.k8s.io/v1
    kind: ClusterRole
    metadata:
      name: ngrok-operator-proxy-role
    rules:
      - apiGroups:
          - authentication.k8s.io
        resources:
          - tokenreviews
        verbs:
          - create
      - apiGroups:
          - authorization.k8s.io
        resources:
          - subjectaccessreviews
        verbs:
          - create
  4: |
    apiVersion: rbac.authorization.k8s.io/v1
    kind: RoleBinding
    metadata:
      name: ngrok-operator-leader-election-rolebinding
      namespace: NAMESPACE
    roleRef:
      apiGroup: rbac.authorization.k8s.io
      kind: Role
      name: ngrok-operator-leader-election-role
    subjects:
      - kind: ServiceAccount
        name: RELEASE-NAME-ngrok-operator
        namespace: NAMESPACE
  5: |
    apiVersion: rbac.authorization.k8s.io/v1
    kind: ClusterRoleBinding
    metadata:
      name: ngrok-operator-manager-rolebinding
    roleRef:
      apiGroup: rbac.authorization.k8s.io
      kind: ClusterRole
      name: ngrok-operator-manager-role
    subjects:
      - kind: ServiceAccount
        name: RELEASE-NAME-ngrok-operator
        namespace: NAMESPACE
  6: |
    apiVersion: rbac.authorization.k8s.io/v1
    kind: ClusterRoleBinding
    metadata:
      name: ngrok-operator-proxy-rolebinding
    roleRef:
      apiGroup: rbac.authorization.k8s.io
      kind: ClusterRole
      name: ngrok-operator-proxy-role
    subjects:
      - kind: ServiceAccount
        name: RELEASE-NAME-ngrok-operator
        namespace: NAMESPACE
  7: |
    apiVersion: rbac.authorization.k8s.io/v1
    kind: ClusterRole
    metadata:
      name: ngrok-operator-manager-role
    rules:
      - apiGroups:
          - ""
        resources:
          - configmaps
        verbs:
          - create
          - delete
          - get
          - list
          - update
          - watch
      - apiGroups:
          - ""
        resources:
          - events
        verbs:
          - create
          - patch
      - apiGroups:
          - ""
        resources:
          - namespaces
        verbs:
          - get
          - list
          - update
          - watch
      - apiGroups:
          - ""
        resources:
          - secrets
        verbs:
          - get
          - list
          - watch
      - apiGroups:
          - ""
        resources:
          - services
        verbs:
          - get
          - list
          - update
          - watch
      - apiGroups:
          - ""
        resources:
          - services/status
        verbs:
          - get
          - list
          - patch
          - update
          - watch
      - apiGroups:
          - bindings.k8s.ngrok.com
        resources:
          - boundendpoints
        verbs:
          - create
          - delete
          - get
          - list
          - patch
          - update
          - watch
      - apiGroups:
          - bindings.k8s.ngrok.com
        resources:
          - boundendpoints/finalizers
        verbs:
          - update
      - apiGroups:
          - bindings.k8s.ngrok.com
        resources:
          - boundendpoints/status
        verbs:
          - get
          - patch
          - update
      - apiGroups:
          - ""
        resources:
          - services
        verbs:
          - create
          - delete
          - get
          - list
          - update
          - watch
      - apiGroups:
          - gateway.networking.k8s.io
        resources:
          - gatewayclasses
        verbs:
          - get
          - list
          - update
          - watch
      - apiGroups:
          - gateway.networking.k8s.io
        resources:
          - gatewayclasses/status
        verbs:
          - get
          - list
          - update
          - watch
      - apiGroups:
          - gateway.networking.k8s.io
        resources:
          - gateways
        verbs:
          - get
          - list
          - update
          - watch
      - apiGroups:
          - gateway.networking.k8s.io
        resources:
          - gateways/status
        verbs:
          - get
          - list
          - update
          - watch
      - apiGroups:
          - gateway.networking.k8s.io
        resources:
          - httproutes
        verbs:
          - get
          - list
          - update
          - watch
      - apiGroups:
          - gateway.networking.k8s.io
        resources:
          - httproutes/status
        verbs:
          - get
          - list
          - update
          - watch
      - apiGroups:
          - ingress.k8s.ngrok.com
        resources:
          - domains
        verbs:
          - create
          - delete
          - get
          - list
          - patch
          - update
          - watch
      - apiGroups:
          - ingress.k8s.ngrok.com
        resources:
          - domains/finalizers
        verbs:
          - update
      - apiGroups:
          - ingress.k8s.ngrok.com
        resources:
          - domains/status
        verbs:
          - get
          - patch
          - update
      - apiGroups:
          - ingress.k8s.ngrok.com
        resources:
          - httpsedges
        verbs:
          - create
          - delete
          - get
          - list
          - patch
          - update
          - watch
      - apiGroups:
          - ingress.k8s.ngrok.com
        resources:
          - httpsedges/finalizers
        verbs:
          - update
      - apiGroups:
          - ingress.k8s.ngrok.com
        resources:
          - httpsedges/status
        verbs:
          - get
          - patch
          - update
      - apiGroups:
          - ingress.k8s.ngrok.com
        resources:
          - ippolicies
        verbs:
          - create
          - delete
          - get
          - list
          - patch
          - update
          - watch
      - apiGroups:
          - ingress.k8s.ngrok.com
        resources:
          - ippolicies/finalizers
        verbs:
          - update
      - apiGroups:
          - ingress.k8s.ngrok.com
        resources:
          - ippolicies/status
        verbs:
          - get
          - patch
          - update
      - apiGroups:
          - ingress.k8s.ngrok.com
        resources:
          - ngrokmodulesets
        verbs:
          - get
          - list
          - watch
      - apiGroups:
          - ingress.k8s.ngrok.com
        resources:
          - tcpedges
        verbs:
          - create
          - delete
          - get
          - list
          - patch
          - update
          - watch
      - apiGroups:
          - ingress.k8s.ngrok.com
        resources:
          - tcpedges/finalizers
        verbs:
          - update
      - apiGroups:
          - ingress.k8s.ngrok.com
        resources:
          - tcpedges/status
        verbs:
          - get
          - patch
          - update
      - apiGroups:
          - ingress.k8s.ngrok.com
        resources:
          - tlsedges
        verbs:
          - create
          - delete
          - get
          - list
          - patch
          - update
          - watch
      - apiGroups:
          - ingress.k8s.ngrok.com
        resources:
          - tlsedges/finalizers
        verbs:
          - update
      - apiGroups:
          - ingress.k8s.ngrok.com
        resources:
          - tlsedges/status
        verbs:
          - get
          - patch
          - update
      - apiGroups:
          - ingress.k8s.ngrok.com
        resources:
          - tunnels
        verbs:
          - create
          - delete
          - get
          - list
          - patch
          - update
          - watch
      - apiGroups:
          - ingress.k8s.ngrok.com
        resources:
          - tunnels/finalizers
        verbs:
          - update
      - apiGroups:
          - ingress.k8s.ngrok.com
        resources:
          - tunnels/status
        verbs:
          - get
          - patch
          - update
      - apiGroups:
          - networking.k8s.io
        resources:
          - ingressclasses
        verbs:
          - get
          - list
          - watch
      - apiGroups:
          - networking.k8s.io
        resources:
          - ingresses
        verbs:
          - get
          - list
          - update
          - watch
      - apiGroups:
          - networking.k8s.io
        resources:
          - ingresses/status
        verbs:
          - get
          - list
          - update
          - watch
      - apiGroups:
          - ngrok.k8s.ngrok.com
        resources:
          - cloudendpoints
        verbs:
          - create
          - delete
          - get
          - list
          - patch
          - update
          - watch
      - apiGroups:
          - ngrok.k8s.ngrok.com
        resources:
          - cloudendpoints/finalizers
        verbs:
          - update
      - apiGroups:
          - ngrok.k8s.ngrok.com
        resources:
          - cloudendpoints/status
        verbs:
          - get
          - patch
          - update
      - apiGroups:
          - ngrok.k8s.ngrok.com
        resources:
          - kubernetesoperators
        verbs:
          - create
          - delete
          - get
          - list
          - patch
          - update
          - watch
      - apiGroups:
          - ngrok.k8s.ngrok.com
        resources:
          - kubernetesoperators/finalizers
        verbs:
          - update
      - apiGroups:
          - ngrok.k8s.ngrok.com
        resources:
          - kubernetesoperators/status
        verbs:
          - get
          - patch
          - update
      - apiGroups:
          - ngrok.k8s.ngrok.com
        resources:
          - ngroktrafficpolicies
        verbs:
          - create
          - delete
          - get
          - list
          - patch
          - update
          - watch
      - apiGroups:
          - ngrok.k8s.ngrok.com
        resources:
          - ngroktrafficpolicies/finalizers
        verbs:
          - update
      - apiGroups:
          - ngrok.k8s.ngrok.com
        resources:
          - ngroktrafficpolicies/status
        verbs:
          - get
          - patch
          - update<|MERGE_RESOLUTION|>--- conflicted
+++ resolved
@@ -4,11 +4,7 @@
     kind: Deployment
     metadata:
       annotations:
-<<<<<<< HEAD
-        checksum/controller-role: 106fc114923e9af80a787d34c565610ec1c3195a529506298a600415b1da710e
-=======
-        checksum/controller-role: dcccc2ba4fbf215c5abc9df5ada299467dac3d28e2b7a2b7a95405d91fdb0f02
->>>>>>> fbf5b205
+        checksum/controller-role: 901e1447a64dbf546626208030d17f9fd92faae1d55e1c75b760201f831d4d2a
         checksum/rbac: 5d27f1783f54a2ab8e69f9bfce35eef2348fda3f6455526619973781d9549322
       labels:
         app.kubernetes.io/component: controller
@@ -30,11 +26,7 @@
       template:
         metadata:
           annotations:
-<<<<<<< HEAD
-            checksum/controller-role: 106fc114923e9af80a787d34c565610ec1c3195a529506298a600415b1da710e
-=======
-            checksum/controller-role: dcccc2ba4fbf215c5abc9df5ada299467dac3d28e2b7a2b7a95405d91fdb0f02
->>>>>>> fbf5b205
+            checksum/controller-role: 901e1447a64dbf546626208030d17f9fd92faae1d55e1c75b760201f831d4d2a
             checksum/rbac: 5d27f1783f54a2ab8e69f9bfce35eef2348fda3f6455526619973781d9549322
             checksum/secret: 01ba4719c80b6fe911b091a7c05124b64eeece964e09c058ef8f9805daca546b
             prometheus.io/path: /metrics
@@ -642,11 +634,7 @@
     kind: Deployment
     metadata:
       annotations:
-<<<<<<< HEAD
-        checksum/controller-role: 106fc114923e9af80a787d34c565610ec1c3195a529506298a600415b1da710e
-=======
-        checksum/controller-role: dcccc2ba4fbf215c5abc9df5ada299467dac3d28e2b7a2b7a95405d91fdb0f02
->>>>>>> fbf5b205
+        checksum/controller-role: 901e1447a64dbf546626208030d17f9fd92faae1d55e1c75b760201f831d4d2a
         checksum/rbac: 5d27f1783f54a2ab8e69f9bfce35eef2348fda3f6455526619973781d9549322
       labels:
         app.kubernetes.io/component: controller
@@ -668,11 +656,7 @@
       template:
         metadata:
           annotations:
-<<<<<<< HEAD
-            checksum/controller-role: 106fc114923e9af80a787d34c565610ec1c3195a529506298a600415b1da710e
-=======
-            checksum/controller-role: dcccc2ba4fbf215c5abc9df5ada299467dac3d28e2b7a2b7a95405d91fdb0f02
->>>>>>> fbf5b205
+            checksum/controller-role: 901e1447a64dbf546626208030d17f9fd92faae1d55e1c75b760201f831d4d2a
             checksum/rbac: 5d27f1783f54a2ab8e69f9bfce35eef2348fda3f6455526619973781d9549322
             checksum/secret: 01ba4719c80b6fe911b091a7c05124b64eeece964e09c058ef8f9805daca546b
             prometheus.io/path: /metrics
