--- conflicted
+++ resolved
@@ -47,18 +47,16 @@
         {{- if .Values.serverAddr }}
         - --server-addr={{ .Values.serverAddr}}
         {{- end }}
-<<<<<<< HEAD
         {{- if .Values.metaData }}
         - --metadata={{- $metadataArgs := list -}}
           {{- range $key, $value := .Values.metaData }}
           {{- $metadataArgs = append $metadataArgs (printf "%s=%s" $key $value) -}}
           {{- end }}
           {{- $metadataArgs | join "," }}
-=======
+        {{- end }}
         - --controller-name={{ .Values.controllerName }}
         {{- if .Values.watchNamespace }}
         - --watch-namespace={{ .Values.watchNamespace}}
->>>>>>> fbe7d0f1
         {{- end }}
         - --health-probe-bind-address=:8081
         - --metrics-bind-address=:8080
