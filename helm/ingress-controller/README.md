# ngrok Ingress Controller

This is the helm chart to install the ngrok ingress controller

# Usage

## Prerequisites

The cluster Must be setup with a secret named `ngrok-ingress-controller-credentials` with the following keys:
* NGROK_AUTHTOKEN
* NGROK_API_KEY

## Install the controller with helm

[Helm](https://helm.sh) must be installed to use the charts.  Please refer to
Helm's [documentation](https://helm.sh/docs) to get started.

Once Helm has been set up correctly, add the repo as follows:

`helm repo add ngrok https://ngrok.github.io/ngrok-ingress-controller`

If you had already added this repo earlier, run `helm repo update` to retrieve
the latest versions of the packages.  You can then run `helm search repo ngrok` to see the charts.

To install the ngrok-ingress-controller chart:

`helm install my-ngrok-ingress-controller ngrok/ngrok-ingress-controller`

To uninstall the chart:

`helm delete my-ngrok-ingress-controller`

<<<<<<< HEAD
## Values

<!-- TODO: auto generate these via https://github.com/norwoodj/helm-docs -->
| Key | Type | Default | Description |
|-----|------|---------|-------------|
| replicaCount | int | `1` | The number of controllers and agents to run. A minimum of 1 is set for testing purposes but more should be used in production for high availability. |
| image.repository | string | `"ghcr.io/ngrok/ngrok-ingress-controller"` | The image repository to pull from |
| image.tag | string | `"latest"` | The image tag to pull |
| image.pullPolicy | string | `"Never"` | The image pull policy |
| ingressClass | string | `"ngrok"` | The ingress class this controller will satisfy. If not specified, controller will match all ingresses without ingress class annotation and ingresses of type ngrok |
| serverAddr | string | `""` | This is the URL of the ngrok server to connect to. You should set this if you are using a custom ingress URL. |
| region | string | `"us"` | ngrok region to create tunnels in. |
| credentials.secret.name | string | `"ngrok-ingress-controller-credentials"` | The name of the K8S secret that contains the credentials for the ingress controller. |
| credentials.secret.create | bool | `false` | If true, the controller will create the secret with the provided credentials. |
| credentials.apiKey | string | `""` | The ngrok API key to use. If not specified, the controller will use the API key from the credentials secret. |
| credentials.authtoken | string | `""` | The ngrok auth token to use. If not specified, the controller will use the auth token from the credentials secret. |
| resources.limits.cpu | string | `"100m"` | The cpu limit for the controller |
| resources.limits.memory | string | `"128Mi"` | The memory limit for the controller |
| resources.requests.cpu | string | `"10m"` | The cpu request for the controller |
| resources.requests.memory | string | `"64Mi"` | The memory request for the controller |
| podAnnotations | object | `{}` | Annotations to add to the controller pod |
=======
<!-- Parameters are auto generated via @bitnami/readme-generator-for-helm -->
## Parameters

### Common parameters

| Name                | Description                                           | Value |
| ------------------- | ----------------------------------------------------- | ----- |
| `nameOverride`      | String to partially override generated resource names | `""`  |
| `fullnameOverride`  | String to fully override generated resource names     | `""`  |
| `commonLabels`      | Labels to add to all deployed objects                 | `{}`  |
| `commonAnnotations` | Annotations to add to all deployed objects            | `{}`  |


### Controller parameters

| Name                         | Description                                                     | Value                                  |
| ---------------------------- | --------------------------------------------------------------- | -------------------------------------- |
| `podAnnotations`             | Used to inject custom annotations directly into                 | `{}`                                   |
| `replicaCount`               | The number of controllers and agents to run.                    | `2`                                    |
| `image.registry`             | The ngrok ingress controller image registry.                    | `docker.io`                            |
| `image.repository`           | The ngrok ingress controller image repository.                  | `ngrok/ngrok-ingress-controller`       |
| `image.tag`                  | The ngrok ingress controller image tag.                         | `latest`                               |
| `image.pullPolicy`           | The ngrok ingress controller image pull policy.                 | `IfNotPresent`                         |
| `image.pullSecrets`          | An array of imagePullSecrets to be used when pulling the image. | `[]`                                   |
| `ingressClass.name`          | The name of the ingress class to use.                           | `ngrok`                                |
| `ingressClass.create`        | Whether to create the ingress class.                            | `true`                                 |
| `ingressClass.default`       | Whether to set the ingress class as default.                    | `true`                                 |
| `log`                        | Agent log destination.                                          | `stdout`                               |
| `region`                     | ngrok region to create tunnels in.                              | `us`                                   |
| `credentialsSecret.name`     | The name of the K8S secret that contains the                    | `ngrok-ingress-controller-credentials` |
| `apiKey`                     | The ngrok API key to use                                        | `""`                                   |
| `authtoken`                  | The ngrok auth token to use                                     | `""`                                   |
| `resources.limits`           | The resources limits for the container                          | `{}`                                   |
| `resources.requests`         | The requested resources for the container                       | `{}`                                   |
| `serviceAccount.create`      | Specifies whether a ServiceAccount should be created            | `true`                                 |
| `serviceAccount.name`        | The name of the ServiceAccount to use.                          | `""`                                   |
| `serviceAccount.annotations` | Additional annotations to add to the ServiceAccount             | `{}`                                   |
>>>>>>> 0ac64807
<|MERGE_RESOLUTION|>--- conflicted
+++ resolved
@@ -30,29 +30,6 @@
 
 `helm delete my-ngrok-ingress-controller`
 
-<<<<<<< HEAD
-## Values
-
-<!-- TODO: auto generate these via https://github.com/norwoodj/helm-docs -->
-| Key | Type | Default | Description |
-|-----|------|---------|-------------|
-| replicaCount | int | `1` | The number of controllers and agents to run. A minimum of 1 is set for testing purposes but more should be used in production for high availability. |
-| image.repository | string | `"ghcr.io/ngrok/ngrok-ingress-controller"` | The image repository to pull from |
-| image.tag | string | `"latest"` | The image tag to pull |
-| image.pullPolicy | string | `"Never"` | The image pull policy |
-| ingressClass | string | `"ngrok"` | The ingress class this controller will satisfy. If not specified, controller will match all ingresses without ingress class annotation and ingresses of type ngrok |
-| serverAddr | string | `""` | This is the URL of the ngrok server to connect to. You should set this if you are using a custom ingress URL. |
-| region | string | `"us"` | ngrok region to create tunnels in. |
-| credentials.secret.name | string | `"ngrok-ingress-controller-credentials"` | The name of the K8S secret that contains the credentials for the ingress controller. |
-| credentials.secret.create | bool | `false` | If true, the controller will create the secret with the provided credentials. |
-| credentials.apiKey | string | `""` | The ngrok API key to use. If not specified, the controller will use the API key from the credentials secret. |
-| credentials.authtoken | string | `""` | The ngrok auth token to use. If not specified, the controller will use the auth token from the credentials secret. |
-| resources.limits.cpu | string | `"100m"` | The cpu limit for the controller |
-| resources.limits.memory | string | `"128Mi"` | The memory limit for the controller |
-| resources.requests.cpu | string | `"10m"` | The cpu request for the controller |
-| resources.requests.memory | string | `"64Mi"` | The memory request for the controller |
-| podAnnotations | object | `{}` | Annotations to add to the controller pod |
-=======
 <!-- Parameters are auto generated via @bitnami/readme-generator-for-helm -->
 ## Parameters
 
@@ -90,4 +67,3 @@
 | `serviceAccount.create`      | Specifies whether a ServiceAccount should be created            | `true`                                 |
 | `serviceAccount.name`        | The name of the ServiceAccount to use.                          | `""`                                   |
 | `serviceAccount.annotations` | Additional annotations to add to the ServiceAccount             | `{}`                                   |
->>>>>>> 0ac64807
