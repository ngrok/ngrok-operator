# Changelog

All notable changes to this project will be documented in this file.

The format is based on [Keep a Changelog](https://keepachangelog.com/en/1.0.0/),
and this project adheres to [Semantic Versioning](https://semver.org/spec/v2.0.0.html).

<<<<<<< HEAD
## 0.13.0
- exposes clusterDomain variable to inject cluster-domain config option. Defaults to svc.cluster.local domain.
=======
## 0.14.1
**Full Changelog**: https://github.com/ngrok/kubernetes-ingress-controller/compare/helm-chart-0.14.0...helm-chart-0.14.1

### Changed

- Bump image version from `0.12.0` to `0.12.1`

## 0.14.0
**Full Changelog**: https://github.com/ngrok/kubernetes-ingress-controller/compare/helm-chart-0.13.0...helm-chart-0.14.0

### Added

- feat: Auto-provision domain for TLS Edges [#386]( https://github.com/ngrok/kubernetes-ingress-controller/pull/386)
- feat: Support for Load Balancer services [#387](https://github.com/ngrok/kubernetes-ingress-controller/pull/387)
- feat: Support TLS termination in modulesets for Load Balancer Services [388](https://github.com/ngrok/kubernetes-ingress-controller/pull/388)

## 0.13.0

**Full Changelog**: https://github.com/ngrok/kubernetes-ingress-controller/compare/helm-chart-0.12.4...helm-chart-0.13.0

**Important**: If you are upgrading from a previous version and are using `helm install` or `helm upgrade`, you will need to manually apply the changes to the CRDs. This is because the CRDs are not [updated automatically when the chart is updated](https://helm.sh/docs/chart_best_practices/custom_resource_definitions/#some-caveats-and-explanations). To do this, apply the contents of the `crds` directory in the chart to your cluster.

Ex (from the root of the repository):
```shell
kubectl apply -f ./helm/ingress-controller/templates/crds/
```

### Added

- root-cas setting [#371](https://github.com/ngrok/kubernetes-ingress-controller/pull/371)
  Takes an install option for `--set rootCAs=host` and plumb the isHostCA check into the caCerts for it to just get the host certs.
- feat: Add support for mutualTLS [#373](https://github.com/ngrok/kubernetes-ingress-controller/pull/373)

### Changed

- Update nix flake, go version, and Makefile dep versions [#379](https://github.com/ngrok/kubernetes-ingress-controller/pull/379)

## 0.12.4

- Add the `apiURL` value.
  This sets the ngrok API endpoint used by the controller.
  It corresponds to the `--api-url` argument to the manager binary. 

- Update to version 0.10.4 of the ingress controller.
  See its changes [here](../../CHANGELOG.md#0104).
>>>>>>> bdd36272

## 0.12.1

- Update to version 0.10.1 of the ingress controller, which includes:
  - IPPolicy controller wasn't applying the attached rules, leaving the IP policy in its current state [#315](https://github.com/ngrok/kubernetes-ingress-controller/pull/315)

## 0.12.0

- Update to version 0.10.0 of the ingress controller, this includes:
  - TLSEdge support - see the [TCP and TLS Edges Guide](https://github.com/ngrok/kubernetes-ingress-controller/blob/main/docs/user-guide/tcp-tls-edges.md) for more details.
  - A fix for renegotiating TLS backends

## 0.11.0

** Important ** This version of the controller changes the ownership model for https edge and tunnel CRs. To ease out the transition to the new ownership, make sure to run `migrate-edges.sh` and `migrate-tunnels.sh` scripts before installing the new version.

### Changed
- Specify IPPolicyRule action as an enum of (allow,deny) as part of [#260](https://github.com/ngrok/kubernetes-ingress-controller/pull/260)
- Handle special case for changing auth types that causes an error during state transition [#259](https://github.com/ngrok/kubernetes-ingress-controller/pull/259)
- Better handling when changing pathType between 'Exact' and 'Prefix' [#262](https://github.com/ngrok/kubernetes-ingress-controller/pull/262)
- Update ngrok-go to 1.4.0 [#298](https://github.com/ngrok/kubernetes-ingress-controller/pull/298)
- Tunnels are now unique in their respective namespace, not across the cluster [#281](https://github.com/ngrok/kubernetes-ingress-controller/pull/281)
- The CRs that ingress controller creates are uniquely marked and managed by it. Other CRs created manually are no longer deleted when the ingress controller is not using them [#267](https://github.com/ngrok/kubernetes-ingress-controller/issues/267); fixed for tunnel in [#285](https://github.com/ngrok/kubernetes-ingress-controller/pull/285) and for https edges in [#286](https://github.com/ngrok/kubernetes-ingress-controller/pull/286)
- Better error handling and retry, specifically for the case where we try to create an https edge for a domain which is not created yet [#283](https://github.com/ngrok/kubernetes-ingress-controller/issues/283); fixed in [#288](https://github.com/ngrok/kubernetes-ingress-controller/pull/288)
- Watch and apply ngrok module set CR changes [#287](https://github.com/ngrok/kubernetes-ingress-controller/issues/287); fixed in [#290](https://github.com/ngrok/kubernetes-ingress-controller/pull/290)
- Label https edges and tunnels with service UID to make them more unique within ngrok [#291](https://github.com/ngrok/kubernetes-ingress-controller/issues/291); fixed in [#293](https://github.com/ngrok/kubernetes-ingress-controller/pull/293) and [#302](https://github.com/ngrok/kubernetes-ingress-controller/pull/302)

### Added
- Add support for configuring pod affinities, pod disruption budget, and priorityClassName [#258](https://github.com/ngrok/kubernetes-ingress-controller/pull/258)
- The controller stopping at the first resource create [#270](https://github.com/ngrok/kubernetes-ingress-controller/pull/270)
- Using `make deploy` now requires `NGROK_AUTHTOKEN` and `NGROK_API_KEY` to be set [#292](https://github.com/ngrok/kubernetes-ingress-controller/pull/292)

## 0.10.0

### Added
- Support HTTPS backends via service annotation [#238](https://github.com/ngrok/kubernetes-ingress-controller/pull/238)

### Changed
- Normalize all ngrok `.io` TLD to `.app` TLD [#240](https://github.com/ngrok/kubernetes-ingress-controller/pull/240)
- Chart Icon

### Fixed
- Add namespace to secret [#244](https://github.com/ngrok/kubernetes-ingress-controller/pull/244). Thank you for the contribution, @vincetse!

## 0.9.0
### Added
- Add a 'podLabels' option to the helm chart [#212](https://github.com/ngrok/kubernetes-ingress-controller/pull/212).
- Permission to `get`,`list`, and `watch` `services` [#222](https://github.com/ngrok-kubernetes-ingress-controller/pull/222).

## 0.8.0
### Changed
- Log Level configuration to helm chart [#199](https://github.com/ngrok/kubernetes-ingress-controller/pull/199).
- Bump default controller image to use `0.6.0` release [#204](https://github.com/ngrok/kubernetes-ingress-controller/pull/204).

### Fixed
- update default-container annotation so logs work correctly [#197](https://github.com/ngrok/kubernetes-ingress-controller/pull/197)

## 0.7.0

### Added
- Update `NgrokModuleSet` and `HTTPSEdge` CRD to support SAML and OAuth

### Changed
- Update appVersion to `0.5.0` to match the latest release of the controller.

## 0.6.1
### Fixed
- Default the image tag to the chart's `appVersion` for predictable installs. Previously, the helm chart would default to the `latest` image tag which can have breaking changes, notably with CRDs.

## 0.6.0
### Changed
- Ingress Class has Default set to false [#109](https://github.com/ngrok/kubernetes-ingress-controller/pull/109)

### Added
- Allow controller name to be configured to support multiple ngrok ingress classes [#159](https://github.com/ngrok/kubernetes-ingress-controller/pull/159)
- Allow the controller to be configured to only watch a single namespace [#157](https://github.com/ngrok/kubernetes-ingress-controller/pull/157)
- Pass key/value pairs to helm that get added as json string metadata in ngrok api resources [#156](https://github.com/ngrok/kubernetes-ingress-controller/pull/156)
- Add IP Policy CRD and IP Policy Route Module [#120](https://github.com/ngrok/kubernetes-ingress-controller/pull/120)
- Load certs from the directory `"/etc/ssl/certs/ngrok/"` for ngrok-go if present [#111](https://github.com/ngrok/kubernetes-ingress-controller/pull/111)

## 0.5.0
### Changed
- Renamed chart from `ngrok-ingress-controller` to `kubernetes-ingress-controller`.
- Added CRDs for `domains`, `tcpedges`, and `httpsedges`.

## 0.4.0
### Added
- `serverAddr` flag to override the ngrok tunnel server address
- `extraVolumes` to add an arbitrary set of volumes to the controller pod
- `extraVolumeMounts` to add an arbitrary set of volume mounts to the controller container

## 0.3.1
### Fixed
- Fixes rendering of `NOTES.txt` when installing via helm

## 0.3.0
### Changed

- Moved from calling ngrok-agent sidecar to using the ngrok-go library in the controller process.
- Moved `apiKey` and `authtoken` to `credentials.apiKey` and `credentials.authtoken` respectively.
- `credentialSecrets.name` is now `credentials.secret.name`
- Changed replicas to 1 by default to work better for default/demo setup.

## 0.2.0
### Added

- Support for different values commonly found in helm charts

# 0.1.0

TODO<|MERGE_RESOLUTION|>--- conflicted
+++ resolved
@@ -5,10 +5,6 @@
 The format is based on [Keep a Changelog](https://keepachangelog.com/en/1.0.0/),
 and this project adheres to [Semantic Versioning](https://semver.org/spec/v2.0.0.html).
 
-<<<<<<< HEAD
-## 0.13.0
-- exposes clusterDomain variable to inject cluster-domain config option. Defaults to svc.cluster.local domain.
-=======
 ## 0.14.1
 **Full Changelog**: https://github.com/ngrok/kubernetes-ingress-controller/compare/helm-chart-0.14.0...helm-chart-0.14.1
 
@@ -54,7 +50,6 @@
 
 - Update to version 0.10.4 of the ingress controller.
   See its changes [here](../../CHANGELOG.md#0104).
->>>>>>> bdd36272
 
 ## 0.12.1
 
