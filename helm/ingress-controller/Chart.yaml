--- conflicted
+++ resolved
@@ -1,13 +1,8 @@
 apiVersion: v2
 name: kubernetes-ingress-controller
 description: A Kubernetes ingress controller built using ngrok.
-<<<<<<< HEAD
-version: 0.13.0
-appVersion: 0.11.0
-=======
 version: 0.14.1
 appVersion: 0.12.1
->>>>>>> bdd36272
 keywords:
   - ngrok
   - networking
