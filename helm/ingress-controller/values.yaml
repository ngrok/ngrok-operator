## @section Common parameters
##

## @param nameOverride String to partially override generated resource names
## @param fullnameOverride String to fully override generated resource names
## @param commonLabels Labels to add to all deployed objects
## @param commonAnnotations Annotations to add to all deployed objects
##
nameOverride: ""
fullnameOverride: ""
commonLabels: {}
commonAnnotations: {}

## @section Controller parameters
##

## @param podAnnotations Used to inject custom annotations directly into
## the ingress pods for things like service mesh integrations.
##
podAnnotations: {}

## @param replicaCount The number of controllers and agents to run.
## A minimum of 2 is recommended in production for HA.
##
replicaCount: 1

## @param image.registry The ngrok ingress controller image registry.
## @param image.repository The ngrok ingress controller image repository.
## @param image.tag The ngrok ingress controller image tag.
## @param image.pullPolicy The ngrok ingress controller image pull policy.
## @param image.pullSecrets An array of imagePullSecrets to be used when pulling the image.
image:
  registry: docker.io
  repository: ngrok/kubernetes-ingress-controller
  tag: latest
  pullPolicy: IfNotPresent
  ## Example
  ## pullSecrets:
  ## - name: my-imagepull-secret
  ##
  pullSecrets: []

## @param ingressClass.name The name of the ingress class to use.
## @param ingressClass.create Whether to create the ingress class.
## @param ingressClass.default Whether to set the ingress class as default.
ingressClass:
  name: ngrok
  create: true
  default: false

<<<<<<< HEAD
## @param controllerName The name of the controller to look for matching ingress classes
controllerName: "k8s.ngrok.com/ingress-controller"
=======
## @param watchNamespace The namespace to watch for ingress resources. Defaults to all
watchNamespace: ""
>>>>>>> e02aecc6

## @param credentials.secret.name The name of the secret the credentials are in. If not provided, one will be generated using the helm release name.
## @param credentials.apiKey Your ngrok API key. If provided, it will be will be written to the secret and the authtoken must be provided as well.
## @param credentials.authtoken Your ngrok authtoken. If provided, it will be will be written to the secret and the apiKey must be provided as well.
credentials:
  secret:
    name: ""
  apiKey: ""
  authtoken: ""

## @param region ngrok region to create tunnels in. Defaults to connect to the closest geographical region.
region: ""

## @param serverAddr  This is the URL of the ngrok server to connect to. You should set this if you are using a custom ingress URL.
serverAddr: ""

## Controller container resource requests and limits
## ref: https://kubernetes.io/docs/user-guide/compute-resources/
## We usually recommend not to specify default resources and to leave this as a conscious
## choice for the user. This also increases chances charts run on environments with little
## resources, such as Minikube. If you do want to specify resources, uncomment the following
## lines, adjust them as necessary, and remove the curly braces after 'resources:'.
## @param resources.limits The resources limits for the container
## @param resources.requests The requested resources for the container
##
resources:
  ## Example:
  ## limits:
  ##    cpu: 100m
  ##    memory: 128Mi
  ##
  limits: {}
  ## Examples:
  ## requests:
  ##    cpu: 100m
  ##    memory: 128Mi
  ##
  requests: {}


## @param extraVolumes An array of extra volumes to add to the controller.
extraVolumes: []
## @param extraVolumeMounts An array of extra volume mounts to add to the controller.
extraVolumeMounts: []
##
## Example:
##
## extraVolumes:
## - name: test-volume
##   emptyDir: {}
## extraVolumeMounts:
## - name: test-volume
##   mountPath: /test-volume


## @param extraEnv an object of extra environment variables to add to the controller.
extraEnv: {}
## Example:
##   MY_VAR: test
##   MY_SECRET_VAR:
##     secretKeyRef:
##       key: test-key
##       value: test-value

## Controller Service Account Settings
## @param serviceAccount.create Specifies whether a ServiceAccount should be created
## @param serviceAccount.name The name of the ServiceAccount to use.
## If not set and create is true, a name is generated using the fullname template
## @param serviceAccount.annotations Additional annotations to add to the ServiceAccount
##
serviceAccount:
  create: true
  name: ""
  annotations: {}<|MERGE_RESOLUTION|>--- conflicted
+++ resolved
@@ -48,13 +48,11 @@
   create: true
   default: false
 
-<<<<<<< HEAD
 ## @param controllerName The name of the controller to look for matching ingress classes
 controllerName: "k8s.ngrok.com/ingress-controller"
-=======
+
 ## @param watchNamespace The namespace to watch for ingress resources. Defaults to all
 watchNamespace: ""
->>>>>>> e02aecc6
 
 ## @param credentials.secret.name The name of the secret the credentials are in. If not provided, one will be generated using the helm release name.
 ## @param credentials.apiKey Your ngrok API key. If provided, it will be will be written to the secret and the authtoken must be provided as well.
