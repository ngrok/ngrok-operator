--- conflicted
+++ resolved
@@ -73,13 +73,11 @@
 ## @param serverAddr  This is the address of the ngrok server to connect to. You should set this if you are using a custom ingress address.
 serverAddr: ""
 
-<<<<<<< HEAD
 ## @param clusterDomain Injects the cluster domain name for service discovery.
 clusterDomain: svc.cluster.local
-=======
+
 ## @param apiURL  This is the URL of the ngrok API. You should set this if you are using a custom API URL.
 apiURL: ""
->>>>>>> bdd36272
 
 ## @param metaData This is a map of key/value pairs that will be added as meta data to all ngrok api resources created
 metaData: {}
