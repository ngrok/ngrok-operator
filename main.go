--- conflicted
+++ resolved
@@ -75,11 +75,8 @@
 	electionID     string
 	probeAddr      string
 	serverAddr     string
-<<<<<<< HEAD
 	controllerName string
-=======
 	watchNamespace string
->>>>>>> e02aecc6
 	zapOpts        *zap.Options
 
 	// env vars
@@ -103,11 +100,8 @@
 	c.Flags().StringVar(&opts.electionID, "election-id", "ngrok-ingress-controller-leader", "The name of the configmap that is used for holding the leader lock")
 	c.Flags().StringVar(&opts.region, "region", "", "The region to use for ngrok tunnels")
 	c.Flags().StringVar(&opts.serverAddr, "server-addr", "", "The address of the ngrok server to use for tunnels")
-<<<<<<< HEAD
 	c.Flags().StringVar(&opts.controllerName, "controller-name", "k8s.ngrok.com/ingress-controller", "The name of the controller to use for matching ingresses classes")
-=======
 	c.Flags().StringVar(&opts.watchNamespace, "watch-namespace", "", "Namespace to watch for Kubernetes resources. Defaults to all namespaces.")
->>>>>>> e02aecc6
 	opts.zapOpts = &zap.Options{Development: true, StacktraceLevel: zapcore.DPanicLevel}
 	goFlagSet := flag.NewFlagSet("manager", flag.ContinueOnError)
 	opts.zapOpts.BindFlags(goFlagSet)
