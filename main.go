/*
Copyright 2022.

Licensed under the Apache License, Version 2.0 (the "License");
you may not use this file except in compliance with the License.
You may obtain a copy of the License at

    http://www.apache.org/licenses/LICENSE-2.0

Unless required by applicable law or agreed to in writing, software
distributed under the License is distributed on an "AS IS" BASIS,
WITHOUT WARRANTIES OR CONDITIONS OF ANY KIND, either express or implied.
See the License for the specific language governing permissions and
limitations under the License.
*/

package main

import (
	"context"
	"errors"
	"flag"
	"fmt"
	"os"

	// Import all Kubernetes client auth plugins (e.g. Azure, GCP, OIDC, etc.)
	// to ensure that exec-entrypoint and run can make use of them.

	_ "k8s.io/client-go/plugin/pkg/client/auth"

	"github.com/spf13/cobra"
	"k8s.io/apimachinery/pkg/runtime"
	utilruntime "k8s.io/apimachinery/pkg/util/runtime"
	clientgoscheme "k8s.io/client-go/kubernetes/scheme"
	ctrl "sigs.k8s.io/controller-runtime"
	"sigs.k8s.io/controller-runtime/pkg/healthz"
	"sigs.k8s.io/controller-runtime/pkg/log/zap"

	ingressv1alpha1 "github.com/ngrok/ngrok-ingress-controller/api/v1alpha1"
	"github.com/ngrok/ngrok-ingress-controller/internal/controllers"
	"github.com/ngrok/ngrok-ingress-controller/pkg/ngrokapidriver"
	//+kubebuilder:scaffold:imports
)

var (
	scheme   = runtime.NewScheme()
	setupLog = ctrl.Log.WithName("setup")
)

func init() {
	utilruntime.Must(clientgoscheme.AddToScheme(scheme))

	//+kubebuilder:scaffold:scheme
	utilruntime.Must(ingressv1alpha1.AddToScheme(scheme))
}

func main() {
	if err := cmd().Execute(); err != nil {
		setupLog.Error(err, "error running manager")
		os.Exit(1)
	}
}

type managerOpts struct {
	// flags
	metricsAddr string
	electionID  string
	probeAddr   string
	serverAddr  string
	zapOpts     *zap.Options

	// env vars
	namespace   string
	ngrokAPIKey string

	region string
}

func cmd() *cobra.Command {
	var opts managerOpts
	c := &cobra.Command{
		Use: "manager",
		RunE: func(c *cobra.Command, args []string) error {
			return runController(c.Context(), opts)
		},
	}

	c.Flags().StringVar(&opts.metricsAddr, "metrics-bind-address", ":8080", "The address the metric endpoint binds to")
	c.Flags().StringVar(&opts.probeAddr, "health-probe-bind-address", ":8081", "The address the probe endpoint binds to.")
	c.Flags().StringVar(&opts.electionID, "election-id", "ngrok-ingress-controller-leader", "The name of the configmap that is used for holding the leader lock")
	c.Flags().StringVar(&opts.region, "region", "us", "The region to use for ngrok tunnels")
	c.Flags().StringVar(&opts.serverAddr, "server-addr", "", "The address of the ngrok server to use for tunnels")
	opts.zapOpts = &zap.Options{Development: true}
	goFlagSet := flag.NewFlagSet("manager", flag.ContinueOnError)
	opts.zapOpts.BindFlags(goFlagSet)
	c.Flags().AddGoFlagSet(goFlagSet)

	return c
}

func runController(ctx context.Context, opts managerOpts) error {
	ctrl.SetLogger(zap.New(zap.UseFlagOptions(opts.zapOpts)))

	var ok bool
	opts.namespace, ok = os.LookupEnv("POD_NAMESPACE")
	if !ok {
		return errors.New("POD_NAMESPACE environment variable should be set, but was not")
	}

	opts.ngrokAPIKey, ok = os.LookupEnv("NGROK_API_KEY")
	if !ok {
		return errors.New("NGROK_API_KEY environment variable should be set, but was not")
	}

	mgr, err := ctrl.NewManager(ctrl.GetConfigOrDie(), ctrl.Options{
		Scheme:                 scheme,
		MetricsBindAddress:     opts.metricsAddr,
		Port:                   9443,
		HealthProbeBindAddress: opts.probeAddr,
		LeaderElection:         opts.electionID != "",
		LeaderElectionID:       opts.electionID,
	})
	if err != nil {
		return fmt.Errorf("unable to start manager: %w", err)
	}

	if err := (&controllers.IngressReconciler{
		Client:         mgr.GetClient(),
		Log:            ctrl.Log.WithName("controllers").WithName("ingress"),
		Scheme:         mgr.GetScheme(),
		Recorder:       mgr.GetEventRecorderFor("ingress-controller"),
		Namespace:      opts.namespace,
		NgrokAPIDriver: ngrokapidriver.NewNgrokAPIClient(opts.ngrokAPIKey, opts.region),
	}).SetupWithManager(mgr); err != nil {
		return fmt.Errorf("unable to create ingress controller: %w", err)
	}

<<<<<<< HEAD
	if err := (&controllers.TunnelReconciler{
		Client:     mgr.GetClient(),
		Log:        ctrl.Log.WithName("controllers").WithName("tunnel"),
		Scheme:     mgr.GetScheme(),
		Recorder:   mgr.GetEventRecorderFor("tunnel-controller"),
		ServerAddr: opts.serverAddr,
=======
	if err = (&controllers.DomainReconciler{
		Client:   mgr.GetClient(),
		Log:      ctrl.Log.WithName("controllers").WithName("domain"),
		Scheme:   mgr.GetScheme(),
		Recorder: mgr.GetEventRecorderFor("domain-controller"),
>>>>>>> 649acbae
	}).SetupWithManager(mgr); err != nil {
		setupLog.Error(err, "unable to create controller", "controller", "Domain")
		os.Exit(1)
	}
	if err = (&controllers.TunnelReconciler{
		Client:   mgr.GetClient(),
		Log:      ctrl.Log.WithName("controllers").WithName("tunnel"),
		Scheme:   mgr.GetScheme(),
		Recorder: mgr.GetEventRecorderFor("tunnel-controller"),
	}).SetupWithManager(mgr); err != nil {
		setupLog.Error(err, "unable to create controller", "controller", "Tunnel")
		os.Exit(1)
	}
	//+kubebuilder:scaffold:builder

	if err := mgr.AddHealthzCheck("healthz", healthz.Ping); err != nil {
		return fmt.Errorf("error setting up health check: %w", err)
	}
	if err := mgr.AddReadyzCheck("readyz", healthz.Ping); err != nil {
		return fmt.Errorf("error setting up readyz check: %w", err)
	}

	setupLog.Info("starting manager")
	if err := mgr.Start(ctrl.SetupSignalHandler()); err != nil {
		return fmt.Errorf("error starting manager: %w", err)
	}

	return nil
}<|MERGE_RESOLUTION|>--- conflicted
+++ resolved
@@ -135,29 +135,21 @@
 		return fmt.Errorf("unable to create ingress controller: %w", err)
 	}
 
-<<<<<<< HEAD
-	if err := (&controllers.TunnelReconciler{
+	if err = (&controllers.DomainReconciler{
+		Client:   mgr.GetClient(),
+		Log:      ctrl.Log.WithName("controllers").WithName("domain"),
+		Scheme:   mgr.GetScheme(),
+		Recorder: mgr.GetEventRecorderFor("domain-controller"),
+	}).SetupWithManager(mgr); err != nil {
+		setupLog.Error(err, "unable to create controller", "controller", "Domain")
+		os.Exit(1)
+	}
+	if err = (&controllers.TunnelReconciler{
 		Client:     mgr.GetClient(),
 		Log:        ctrl.Log.WithName("controllers").WithName("tunnel"),
 		Scheme:     mgr.GetScheme(),
 		Recorder:   mgr.GetEventRecorderFor("tunnel-controller"),
 		ServerAddr: opts.serverAddr,
-=======
-	if err = (&controllers.DomainReconciler{
-		Client:   mgr.GetClient(),
-		Log:      ctrl.Log.WithName("controllers").WithName("domain"),
-		Scheme:   mgr.GetScheme(),
-		Recorder: mgr.GetEventRecorderFor("domain-controller"),
->>>>>>> 649acbae
-	}).SetupWithManager(mgr); err != nil {
-		setupLog.Error(err, "unable to create controller", "controller", "Domain")
-		os.Exit(1)
-	}
-	if err = (&controllers.TunnelReconciler{
-		Client:   mgr.GetClient(),
-		Log:      ctrl.Log.WithName("controllers").WithName("tunnel"),
-		Scheme:   mgr.GetScheme(),
-		Recorder: mgr.GetEventRecorderFor("tunnel-controller"),
 	}).SetupWithManager(mgr); err != nil {
 		setupLog.Error(err, "unable to create controller", "controller", "Tunnel")
 		os.Exit(1)
