--- conflicted
+++ resolved
@@ -31,7 +31,6 @@
 	"go.uber.org/zap/zapcore"
 	_ "k8s.io/client-go/plugin/pkg/client/auth"
 
-	"github.com/go-logr/logr"
 	"github.com/spf13/cobra"
 	"k8s.io/apimachinery/pkg/runtime"
 	utilruntime "k8s.io/apimachinery/pkg/util/runtime"
@@ -73,22 +72,14 @@
 
 type managerOpts struct {
 	// flags
-<<<<<<< HEAD
-	metricsAddr string
-	electionID  string
-	probeAddr   string
-	serverAddr  string
-	metaData    string
-	zapOpts     *zap.Options
-=======
 	metricsAddr    string
 	electionID     string
 	probeAddr      string
 	serverAddr     string
 	controllerName string
 	watchNamespace string
+	metaData       string
 	zapOpts        *zap.Options
->>>>>>> fbe7d0f1
 
 	// env vars
 	namespace   string
@@ -169,11 +160,7 @@
 		return fmt.Errorf("unable to start manager: %w", err)
 	}
 
-<<<<<<< HEAD
-	driver, err := getDriver(ctx, mgr, opts.metaData, setupLog)
-=======
 	driver, err := getDriver(ctx, mgr, opts)
->>>>>>> fbe7d0f1
 	if err != nil {
 		return fmt.Errorf("unable to create Driver: %w", err)
 	}
@@ -268,12 +255,11 @@
 }
 
 // getDriver returns a new Driver instance that is seeded with the current state of the cluster.
-<<<<<<< HEAD
-func getDriver(ctx context.Context, mgr manager.Manager, metaData string, log logr.Logger) (*store.Driver, error) {
+func getDriver(ctx context.Context, mgr manager.Manager, options managerOpts) (*store.Driver, error) {
 	logger := mgr.GetLogger().WithName("cache-store-driver")
-	d := store.NewDriver(logger, mgr.GetScheme())
-	if metaData != "" {
-		metaData = strings.TrimSuffix(metaData, ",")
+	d := store.NewDriver(logger, mgr.GetScheme(), options.watchNamespace)
+	if options.metaData != "" {
+		metaData := strings.TrimSuffix(options.metaData, ",")
 		// metadata is a comma separated list of key=value pairs.
 		// e.g. "foo=bar,baz=qux"
 		customMetaData := make(map[string]string)
@@ -287,11 +273,7 @@
 		}
 		d.WithMetaData(customMetaData)
 	}
-=======
-func getDriver(ctx context.Context, mgr manager.Manager, options managerOpts) (*store.Driver, error) {
-	logger := mgr.GetLogger().WithName("cache-store-driver")
-	d := store.NewDriver(logger, mgr.GetScheme(), options.controllerName)
->>>>>>> fbe7d0f1
+
 	if err := d.Seed(ctx, mgr.GetAPIReader()); err != nil {
 		return nil, fmt.Errorf("unable to seed cache store: %w", err)
 	}
