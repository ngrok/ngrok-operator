#!/usr/bin/env bash

set -eu -o pipefail

namespace='ngrok-ingress-controller'
kubectl config set-context --current --namespace=$namespace

# TODO: Use ngrok cli api to delete all edges owned by the ingress controller

echo "~~~ Cleaning up previous deploy of e2e-fixtures"
for example in $(ls -d e2e-fixtures/*)
do
    kubectl delete -k $example --ignore-not-found --wait=false || true
done
sleep 10

echo "~~~ Cleaning up previous deploy of ngrok-ingress-controller"
make undeploy || true

# Remove finalizers from ingress in namespace
kubectl get ingress -A -o custom-columns=NAMESPACE:metadata.namespace,NAME:metadata.name --no-headers | \
while read -r i
do
  echo "kubectl get ingress -n $i -o=json | jq '.metadata.finalizers = null' | kubectl apply -f -"
  kubectl get ingress -n $i -o=json | jq '.metadata.finalizers = null' | kubectl apply -f -
done

echo "--- Deploying ngrok-ingress-controller"
make deploy

echo "--- Deploying e2e-fixtures"
if [ "$GOOGLE_CLIENT_ID" != "" ]
then
  kubectl create secret generic ngrok-corp-ingress-oauth-credentials \
    --from-literal=ClientID=$GOOGLE_CLIENT_ID \
    --from-literal=ClientSecret=$GOOGLE_CLIENT_SECRET || true
fi
for example in $(ls -d e2e-fixtures/*)
do
    kubectl apply -k $example || true
done
<<<<<<< HEAD
sleep 60
=======

sleep 120
>>>>>>> 014c1154

# Run tests
echo "--- Running e2e tests"
failed="false"
for e2e_config in $(find ./e2e-fixtures -name 'e2e-expected.yaml')
do
  example_dir=$(dirname $e2e_config)
  for config_file in $(cat $e2e_config | yq -r '(. | keys)[]')
  do
    if [ -f "$example_dir/$config_file" ]
    then
      example_config="$example_dir/$config_file"
      edge_fqdn=$(yq '.[0].value' $example_config)

      echo "--- Testing '$example_config' with Edge '$edge_fqdn'"
      for test_path in $(yq -r "(.\"$config_file\".paths | keys)[]" $e2e_config)
      do
        expected=$(yq -r ".\"$config_file\".paths[\"$test_path\"]" $e2e_config)
        test_uri="https://${edge_fqdn}${test_path}"
        result=$(curl -Is $test_uri | xargs -0)
        status=$(printf "${result}" | strings | awk 'NR==1{$1=$1;print}')

        printf "\tTesting '${test_uri}' expecting '${expected}': "
        if [[ "$status" == "$expected" ]]
        then
          echo "Passed."
        else
          echo "FAILED!"
          echo -en "  Expected:\"${expected}\" received:\"${status}\" with:\n\n"
          echo "${result}" | sed 's/^/\t/'
          failed="true"
        fi
      done
    fi
  done
done

echo "--- Results"
if [[ "$failed" != "false" ]]
then
  echo "!!! Tests Failed!"
  exit 1
fi
echo "Tests Passed."<|MERGE_RESOLUTION|>--- conflicted
+++ resolved
@@ -39,12 +39,8 @@
 do
     kubectl apply -k $example || true
 done
-<<<<<<< HEAD
-sleep 60
-=======
 
 sleep 120
->>>>>>> 014c1154
 
 # Run tests
 echo "--- Running e2e tests"
